"""
Multilayer Perceptron
"""
__authors__ = "Ian Goodfellow"
__copyright__ = "Copyright 2012-2013, Universite de Montreal"
__credits__ = ["Ian Goodfellow", "David Warde-Farley"]
__license__ = "3-clause BSD"
__maintainer__ = "LISA Lab"

import logging
import math
import sys
import warnings

import numpy as np
from theano import config
from theano.compat.python2x import OrderedDict
from theano.gof.op import get_debug_values
from theano.printing import Print
from theano.sandbox.rng_mrg import MRG_RandomStreams
from theano.tensor.signal.downsample import max_pool_2d
import theano.tensor as T

from pylearn2.costs.mlp import Default
from pylearn2.expr.probabilistic_max_pooling import max_pool_channels
from pylearn2.linear import conv2d
from pylearn2.linear.matrixmul import MatrixMul
from pylearn2.models.model import Model
from pylearn2.monitor import get_monitor_doc
from pylearn2.expr.nnet import pseudoinverse_softmax_numpy
from pylearn2.space import CompositeSpace
from pylearn2.space import Conv2DSpace
from pylearn2.space import Space
from pylearn2.space import VectorSpace, IndexSpace
from pylearn2.utils import function
from pylearn2.utils import is_iterable
from pylearn2.utils import py_float_types
from pylearn2.utils import py_integer_types
from pylearn2.utils import safe_union
from pylearn2.utils import safe_zip
from pylearn2.utils import safe_izip
from pylearn2.utils import sharedX
from pylearn2.utils import wraps
from pylearn2.utils import contains_nan
from pylearn2.utils import contains_inf
from pylearn2.utils import isfinite
from pylearn2.utils.data_specs import DataSpecsMapping

from pylearn2.expr.nnet import (elemwise_kl, kl, compute_precision,
                                compute_recall, compute_f1)

# Only to be used by the deprecation warning wrapper functions
from pylearn2.costs.mlp import L1WeightDecay as _L1WD
from pylearn2.costs.mlp import WeightDecay as _WD

from pylearn2.sandbox.rnn.models.mlp_hook import RNNWrapper


logger = logging.getLogger(__name__)

logger.debug("MLP changing the recursion limit.")
# We need this to be high enough that the big theano graphs we make
# when doing max pooling via subtensors don't cause python to complain.
# python intentionally declares stack overflow well before the stack
# segment is actually exceeded. But we can't make this value too big
# either, or we'll get seg faults when the python interpreter really
# does go over the stack segment.
# IG encountered seg faults on eos3 (a machine at LISA labo) when using
# 50000 so for now it is set to 40000.
# I think the actual safe recursion limit can't be predicted in advance
# because you don't know how big of a stack frame each function will
# make, so there is not really a "correct" way to do this. Really the
# python interpreter should provide an option to raise the error
# precisely when you're going to exceed the stack segment.
sys.setrecursionlimit(40000)


class Layer(Model):
    """
    Abstract class. A Layer of an MLP.

    May only belong to one MLP.

    Parameters
    ----------
    kwargs : dict
        Passed on to the superclass.

    Notes
    -----
    This is not currently a Block because as far as I know the Block interface
    assumes every input is a single matrix. It doesn't support using Spaces to
    work with composite inputs, stacked multichannel image inputs, etc. If the
    Block interface were upgraded to be that flexible, then we could make this
    a block.
    """
    # This enables RNN compatibility
    __metaclass__ = RNNWrapper

    # When applying dropout to a layer's input, use this for masked values.
    # Usually this will be 0, but certain kinds of layers may want to override
    # this behaviour.
    dropout_input_mask_value = 0.

    def get_mlp(self):
        """
        Returns the MLP that this layer belongs to.

        Returns
        -------
        mlp : MLP
            The MLP that this layer belongs to, or None if it has not been
            assigned to an MLP yet.
        """

        if hasattr(self, 'mlp'):
            return self.mlp

        return None

    def set_mlp(self, mlp):
        """
        Assigns this layer to an MLP. This layer will then use the MLP's
        random number generator, batch size, etc. This layer's name must
        be unique within the MLP.

        Parameters
        ----------
        mlp : MLP
        """
        assert self.get_mlp() is None
        self.mlp = mlp

    def get_monitoring_channels_from_state(self, state, target=None):
        """
        Returns monitoring channels based on the values computed by
        `fprop`.

        Parameters
        ----------
        state : member of self.output_space
            A minibatch of states that this Layer took on during fprop.
            Provided externally so that we don't need to make a second
            expression for it. This helps keep the Theano graph smaller
            so that function compilation runs faster.
        target : member of self.output_space
            Should be None unless this is the last layer.
            If specified, it should be a minibatch of targets for the
            last layer.

        Returns
        -------
        channels : OrderedDict
            A dictionary mapping channel names to monitoring channels of
            interest for this layer.
        """
        warnings.warn("Layer.get_monitoring_channels_from_state is " +
                      "deprecated. Use get_layer_monitoring_channels " +
                      "instead. Layer.get_monitoring_channels_from_state " +
                      "will be removed on or after september 24th 2014",
                      stacklevel=2)

        return OrderedDict()

    def get_layer_monitoring_channels(self, state_below=None,
                                      state=None, targets=None):
        """
        Returns monitoring channels.

        Parameters
        ----------
        state_below : member of self.input_space
            A minibatch of states that this Layer took as input.
            Most of the time providing state_blow is unnecessary when
            state is given.
        state : member of self.output_space
            A minibatch of states that this Layer took on during fprop.
            Provided externally so that we don't need to make a second
            expression for it. This helps keep the Theano graph smaller
            so that function compilation runs faster.
        targets : member of self.output_space
            Should be None unless this is the last layer.
            If specified, it should be a minibatch of targets for the
            last layer.

        Returns
        -------
        channels : OrderedDict
            A dictionary mapping channel names to monitoring channels of
            interest for this layer.
        """

        return OrderedDict()

    def fprop(self, state_below):
        """
        Does the forward prop transformation for this layer.

        Parameters
        ----------
        state_below : member of self.input_space
            A minibatch of states of the layer below.

        Returns
        -------
        state : member of self.output_space
            A minibatch of states of this layer.
        """

        raise NotImplementedError(
            str(type(self))+" does not implement fprop.")

    def cost(self, Y, Y_hat):
        """
        The cost of outputting Y_hat when the true output is Y.

        Parameters
        ----------
        Y : theano.gof.Variable
            The targets
        Y_hat : theano.gof.Variable
            The predictions.
            Assumed to be the output of the layer's `fprop` method.
            The implmentation is permitted to do things like look at the
            ancestors of `Y_hat` in the theano graph. This is useful for
            e.g. computing numerically stable *log* probabilities when
            `Y_hat` is the *probability*.

        Returns
        -------
        cost : theano.gof.Variable
            A Theano scalar describing the cost.
        """

        raise NotImplementedError(
            str(type(self)) + " does not implement mlp.Layer.cost.")

    def cost_from_cost_matrix(self, cost_matrix):
        """
        The cost final scalar cost computed from the cost matrix

        Parameters
        ----------
        cost_matrix : WRITEME

        Examples
        --------
        >>> # C = model.cost_matrix(Y, Y_hat)
        >>> # Do something with C like setting some values to 0
        >>> # cost = model.cost_from_cost_matrix(C)
        """

        raise NotImplementedError(
            str(type(self)) + " does not implement "
            "mlp.Layer.cost_from_cost_matrix.")

    def cost_matrix(self, Y, Y_hat):
        """
        The element wise cost of outputting Y_hat when the true output is Y.

        Parameters
        ----------
        Y : WRITEME
        Y_hat : WRITEME

        Returns
        -------
        WRITEME
        """
        raise NotImplementedError(
            str(type(self)) + " does not implement mlp.Layer.cost_matrix")

    def set_weights(self, weights):
        """
        Sets the weights of the layer.

        Parameters
        ----------
        weights : ndarray
            A numpy ndarray containing the desired weights of the layer. This
            docstring is provided by the Layer base class. Layer subclasses
            should add their own docstring explaining the subclass-specific
            format of the ndarray.
        """
        raise NotImplementedError(
            str(type(self)) + " does not implement set_weights.")

    def get_biases(self):
        """
        Returns the value of the biases of the layer.

        Returns
        -------
        biases : ndarray
            A numpy ndarray containing the biases of the layer. This docstring
            is provided by the Layer base class. Layer subclasses should add
            their own docstring explaining the subclass-specific format of the
            ndarray.
        """
        raise NotImplementedError(
            str(type(self)) + " does not implement "
            "get_biases (perhaps because the class has no biases).")

    def set_biases(self, biases):
        """
        Sets the biases of the layer.

        Parameters
        ----------
        biases : ndarray
            A numpy ndarray containing the desired biases of the layer. This
            docstring is provided by the Layer base class. Layer subclasses
            should add their own docstring explaining the subclass-specific
            format of the ndarray.
        """
        raise NotImplementedError(
            str(type(self)) + " does not implement "
            "set_biases (perhaps because the class has no biases).")

    def get_weights_format(self):
        """
        .. todo::

            WRITEME
        """
        raise NotImplementedError

    def get_weight_decay(self, coeff):
        """
        Provides an expression for a squared L2 penalty on the weights.

        Parameters
        ----------
        coeff : float or tuple
            The coefficient on the weight decay penalty for this layer.
            This docstring is provided by the Layer base class. Individual
            Layer subclasses should add their own docstring explaining the
            format of `coeff` for that particular layer. For most ordinary
            layers, `coeff` is a single float to multiply by the weight
            decay term. Layers containing many pieces may take a tuple or
            nested tuple of floats, and should explain the semantics of
            the different elements of the tuple.

        Returns
        -------
        weight_decay : theano.gof.Variable
            An expression for the weight decay penalty term for this
            layer.
        """
        raise NotImplementedError(
            str(type(self)) + " does not implement get_weight_decay.")

    def get_l1_weight_decay(self, coeff):
        """
        Provides an expression for an L1 penalty on the weights.

        Parameters
        ----------
        coeff : float or tuple
            The coefficient on the L1 weight decay penalty for this layer.
            This docstring is provided by the Layer base class. Individual
            Layer subclasses should add their own docstring explaining the
            format of `coeff` for that particular layer. For most ordinary
            layers, `coeff` is a single float to multiply by the weight
            decay term. Layers containing many pieces may take a tuple or
            nested tuple of floats, and should explain the semantics of
            the different elements of the tuple.

        Returns
        -------
        weight_decay : theano.gof.Variable
            An expression for the L1 weight decay penalty term for this
            layer.
        """
        raise NotImplementedError(
            str(type(self)) + " does not implement get_l1_weight_decay.")

    def set_input_space(self, space):
        """
        Tells the layer to prepare for input formatted according to the
        given space.

        Parameters
        ----------
        space : Space
            The Space the input to this layer will lie in.

        Notes
        -----
        This usually resets parameters.
        """
        raise NotImplementedError(
            str(type(self)) + " does not implement set_input_space.")


class MLP(Layer):
    """
    A multilayer perceptron.

    Note that it's possible for an entire MLP to be a single layer of a larger
    MLP.

    Parameters
    ----------
    layers : list
        A list of Layer objects. The final layer specifies the output space
        of this MLP.
    batch_size : int, optional
        If not specified then must be a positive integer. Mostly useful if
        one of your layers involves a Theano op like convolution that
        requires a hard-coded batch size.
    nvis : int, optional
        Number of "visible units" (input units). Equivalent to specifying
        `input_space=VectorSpace(dim=nvis)`. Note that certain methods require
        a different type of input space (e.g. a Conv2Dspace in the case of
        convnets). Use the input_space parameter in such cases. Should be
        None if the MLP is part of another MLP.
    input_space : Space object, optional
        A Space specifying the kind of input the MLP accepts. If None,
        input space is specified by nvis. Should be None if the MLP is
        part of another MLP.
    input_source : string or (nested) tuple of strings, optional
        A (nested) tuple of strings specifiying the input sources this
        MLP accepts. The structure should match that of input_space. The
        default is 'features'. Note that this argument is ignored when
        the MLP is nested.
    layer_name : name of the MLP layer. Should be None if the MLP is
        not part of another MLP.
    seed : WRITEME
    monitor_targets : bool, optional
        Default: True
        If true, includes monitoring channels that are functions of the
        targets. This can be disabled to allow monitoring on monitoring
        datasets that do not include targets.
    kwargs : dict
        Passed on to the superclass.
    """

    def __init__(self, layers, batch_size=None, input_space=None,
                 input_source='features', nvis=None, seed=None,
                 layer_name=None, monitor_targets=True, **kwargs):
        super(MLP, self).__init__(**kwargs)

        self.seed = seed

        assert isinstance(layers, list)
        assert all(isinstance(layer, Layer) for layer in layers)
        assert len(layers) >= 1

        self.layer_name = layer_name

        self.layer_names = set()
        for layer in layers:
            assert layer.get_mlp() is None
            if layer.layer_name in self.layer_names:
                raise ValueError("MLP.__init__ given two or more layers "
                                 "with same name: " + layer.layer_name)

            layer.set_mlp(self)

            self.layer_names.add(layer.layer_name)

        self.layers = layers

        self.batch_size = batch_size
        self.force_batch_size = batch_size

        self._input_source = input_source

        self.monitor_targets = monitor_targets

        if input_space is not None or nvis is not None:
            self._nested = False
            self.setup_rng()

            # check if the layer_name is None (the MLP is the outer MLP)
            assert layer_name is None

            if nvis is not None:
                input_space = VectorSpace(nvis)

            # Check whether the input_space and input_source structures match
            try:
                DataSpecsMapping((input_space, input_source))
            except ValueError:
                raise ValueError("The structures of `input_space`, %s, and "
                                 "`input_source`, %s do not match. If you "
                                 "specified a CompositeSpace as an input, "
                                 "be sure to specify the data sources as well."
                                 % (input_space, input_source))

            self.input_space = input_space

            self._update_layer_input_spaces()
        else:
            self._nested = True

        self.freeze_set = set([])

        def f(x):
            if x is None:
                return None
            return 1. / x

    @property
    def input_source(self):
        assert not self._nested, "A nested MLP does not have an input source"
        return self._input_source

    def setup_rng(self):
        """
        .. todo::

            WRITEME
        """
        assert not self._nested, "Nested MLPs should use their parent's RNG"
        if self.seed is None:
            self.seed = [2013, 1, 4]

        self.rng = np.random.RandomState(self.seed)

    @wraps(Layer.get_default_cost)
    def get_default_cost(self):

        return Default()

    @wraps(Layer.get_output_space)
    def get_output_space(self):

        return self.layers[-1].get_output_space()

    @wraps(Layer.get_target_space)
    def get_target_space(self):

        return self.layers[-1].get_target_space()

    @wraps(Layer.set_input_space)
    def set_input_space(self, space):

        if hasattr(self, "mlp"):
            assert self._nested
            self.rng = self.mlp.rng
            self.batch_size = self.mlp.batch_size

        self.input_space = space

        self._update_layer_input_spaces()

    def _update_layer_input_spaces(self):
        """
        Tells each layer what its input space should be.

        Notes
        -----
        This usually resets the layer's parameters!
        """
        layers = self.layers
        try:
            layers[0].set_input_space(self.get_input_space())
        except BadInputSpaceError, e:
            raise TypeError("Layer 0 (" + str(layers[0]) + " of type " +
                            str(type(layers[0])) +
                            ") does not support the MLP's "
                            + "specified input space (" +
                            str(self.get_input_space()) +
                            " of type " + str(type(self.get_input_space())) +
                            "). Original exception: " + str(e))
        for i in xrange(1, len(layers)):
            layers[i].set_input_space(layers[i-1].get_output_space())

    def add_layers(self, layers):
        """
        Add new layers on top of the existing hidden layers

        Parameters
        ----------
        layers : WRITEME
        """

        existing_layers = self.layers
        assert len(existing_layers) > 0
        for layer in layers:
            assert layer.get_mlp() is None
            layer.set_mlp(self)
            # In the case of nested MLPs, input/output spaces may have not yet
            # been initialized
            if not self._nested or hasattr(self, 'input_space'):
                layer.set_input_space(existing_layers[-1].get_output_space())
            existing_layers.append(layer)
            assert layer.layer_name not in self.layer_names
            self.layer_names.add(layer.layer_name)

    def freeze(self, parameter_set):
        """
        Freezes some of the parameters (new theano functions that implement
        learning will not use them; existing theano functions will continue
        to modify them).

        Parameters
        ----------
        parameter_set : set
            Set of parameters to freeze.
        """

        self.freeze_set = self.freeze_set.union(parameter_set)

    @wraps(Layer.get_monitoring_channels)
    def get_monitoring_channels(self, data):
        # if the MLP is the outer MLP \
        # (ie MLP is not contained in another structure)

        if self.monitor_targets:
            X, Y = data
        else:
            X = data
            Y = None
        state = X
        rval = self.get_layer_monitoring_channels(state_below=X,
                                                  targets=Y)

        return rval

    @wraps(Layer.get_monitoring_channels_from_state)
    def get_monitoring_channels_from_state(self, state, target=None):
        warnings.warn("Layer.get_monitoring_channels_from_state is " +
                      "deprecated. Use get_layer_monitoring_channels " +
                      "instead. Layer.get_monitoring_channels_from_state " +
                      "will be removed on or after september 24th 2014",
                      stacklevel=2)
        rval = OrderedDict()

        for layer in self.layers:
            ch = layer.get_monitoring_channels()
            for key in ch:
                value = ch[key]
                doc = get_monitor_doc(value)
                if doc is None:
                    doc = str(type(layer)) + ".get_monitoring_channels did" + \
                        " not provide any further documentation for" + \
                        " this channel."
                doc = 'This channel came from a layer called "' + \
                    layer.layer_name + '" of an MLP.\n' + doc
                value.__doc__ = doc
                rval[layer.layer_name+'_'+key] = value

        args = [state]
        if target is not None:
            args.append(target)
        ch = self.layers[-1].get_monitoring_channels_from_state(*args)
        if not isinstance(ch, OrderedDict):
            raise TypeError(str((type(ch), self.layers[-1].layer_name)))
        for key in ch:
            value = ch[key]
            doc = get_monitor_doc(value)
            if doc is None:
                doc = str(type(self.layers[-1])) + \
                    ".get_monitoring_channels_from_state did" + \
                    " not provide any further documentation for" + \
                    " this channel."
            doc = 'This channel came from a layer called "' + \
                self.layers[-1].layer_name + '" of an MLP.\n' + doc
            value.__doc__ = doc
            rval[self.layers[-1].layer_name+'_'+key] = value

        return rval

    @wraps(Layer.get_layer_monitoring_channels)
    def get_layer_monitoring_channels(self, state_below=None,
                                      state=None, targets=None):

        rval = OrderedDict()
        state = state_below

        for layer in self.layers:
            # We don't go through all the inner layers recursively
            state_below = state
            state = layer.fprop(state)
            args = [state_below, state]
            if layer is self.layers[-1] and targets is not None:
                args.append(targets)
            ch = layer.get_layer_monitoring_channels(*args)
            if not isinstance(ch, OrderedDict):
                raise TypeError(str((type(ch), layer.layer_name)))
            for key in ch:
                value = ch[key]
                doc = get_monitor_doc(value)
                if doc is None:
                    doc = str(type(layer)) + \
                        ".get_monitoring_channels_from_state did" + \
                        " not provide any further documentation for" + \
                        " this channel."
                doc = 'This channel came from a layer called "' + \
                    layer.layer_name + '" of an MLP.\n' + doc
                value.__doc__ = doc
                rval[layer.layer_name+'_'+key] = value

        return rval

    def get_monitoring_data_specs(self):
        """
        Returns data specs requiring both inputs and targets.

        Returns
        -------
        data_specs: TODO
            The data specifications for both inputs and targets.
        """

        if not self.monitor_targets:
            return (self.get_input_space(), self.get_input_source())
        space = CompositeSpace((self.get_input_space(),
                                self.get_target_space()))
        source = (self.get_input_source(), self.get_target_source())
        return (space, source)

    @wraps(Layer.get_params)
    def get_params(self):

        if not hasattr(self, "input_space"):
            raise AttributeError("Input space has not been provided.")

        rval = []
        for layer in self.layers:
            for param in layer.get_params():
                if param.name is None:
                    logger.info(type(layer))
            layer_params = layer.get_params()
            assert not isinstance(layer_params, set)
            for param in layer_params:
                if param not in rval:
                    rval.append(param)

        rval = [elem for elem in rval if elem not in self.freeze_set]

        assert all([elem.name is not None for elem in rval])

        return rval

    @wraps(Layer.get_weight_decay)
    def get_weight_decay(self, coeffs):

        # check the case where coeffs is a scalar
        if not hasattr(coeffs, '__iter__'):
            coeffs = [coeffs]*len(self.layers)

        layer_costs = []
        for layer, coeff in safe_izip(self.layers, coeffs):
            if coeff != 0.:
                layer_costs += [layer.get_weight_decay(coeff)]

        if len(layer_costs) == 0:
            return T.constant(0, dtype=config.floatX)

        total_cost = reduce(lambda x, y: x + y, layer_costs)

        return total_cost

    @wraps(Layer.get_l1_weight_decay)
    def get_l1_weight_decay(self, coeffs):

        # check the case where coeffs is a scalar
        if not hasattr(coeffs, '__iter__'):
            coeffs = [coeffs]*len(self.layers)

        layer_costs = []
        for layer, coeff in safe_izip(self.layers, coeffs):
            if coeff != 0.:
                layer_costs += [layer.get_l1_weight_decay(coeff)]

        if len(layer_costs) == 0:
            return T.constant(0, dtype=config.floatX)

        total_cost = reduce(lambda x, y: x + y, layer_costs)

        return total_cost

    @wraps(Model.set_batch_size)
    def set_batch_size(self, batch_size):

        self.batch_size = batch_size
        self.force_batch_size = batch_size

        for layer in self.layers:
            layer.set_batch_size(batch_size)

    @wraps(Layer._modify_updates)
    def _modify_updates(self, updates):

        for layer in self.layers:
            layer.modify_updates(updates)

    @wraps(Layer.get_lr_scalers)
    def get_lr_scalers(self):

        return get_lr_scalers_from_layers(self)

    @wraps(Layer.get_weights)
    def get_weights(self):

        if not hasattr(self, "input_space"):
            raise AttributeError("Input space has not been provided.")

        return self.layers[0].get_weights()

    @wraps(Layer.get_weights_view_shape)
    def get_weights_view_shape(self):

        if not hasattr(self, "input_space"):
            raise AttributeError("Input space has not been provided.")

        return self.layers[0].get_weights_view_shape()

    @wraps(Layer.get_weights_format)
    def get_weights_format(self):

        if not hasattr(self, "input_space"):
            raise AttributeError("Input space has not been provided.")

        return self.layers[0].get_weights_format()

    @wraps(Layer.get_weights_topo)
    def get_weights_topo(self):

        if not hasattr(self, "input_space"):
            raise AttributeError("Input space has not been provided.")

        return self.layers[0].get_weights_topo()

    def dropout_fprop(self, state_below, default_input_include_prob=0.5,
                      input_include_probs=None, default_input_scale=2.,
                      input_scales=None, per_example=True):
        """
        Returns the output of the MLP, when applying dropout to the input and
        intermediate layers.


        Parameters
        ----------
        state_below : WRITEME
            The input to the MLP
        default_input_include_prob : WRITEME
        input_include_probs : WRITEME
        default_input_scale : WRITEME
        input_scales : WRITEME
        per_example : bool, optional
            Sample a different mask value for every example in a batch.
            Defaults to `True`. If `False`, sample one mask per mini-batch.


        Notes
        -----
        Each input to each layer is randomly included or
        excluded for each example. The probability of inclusion is independent
        for each input and each example. Each layer uses
        `default_input_include_prob` unless that layer's name appears as a key
        in input_include_probs, in which case the input inclusion probability
        is given by the corresponding value.

        Each feature is also multiplied by a scale factor. The scale factor for
        each layer's input scale is determined by the same scheme as the input
        probabilities.
        """

        warnings.warn("dropout doesn't use fixed_var_descr so it won't work "
                      "with algorithms that make more than one theano "
                      "function call per batch, such as BGD. Implementing "
                      "fixed_var descr could increase the memory usage "
                      "though.")

        if input_include_probs is None:
            input_include_probs = {}

        if input_scales is None:
            input_scales = {}

        self._validate_layer_names(list(input_include_probs.keys()))
        self._validate_layer_names(list(input_scales.keys()))

        theano_rng = MRG_RandomStreams(max(self.rng.randint(2 ** 15), 1))

        for layer in self.layers:
            layer_name = layer.layer_name

            if layer_name in input_include_probs:
                include_prob = input_include_probs[layer_name]
            else:
                include_prob = default_input_include_prob

            if layer_name in input_scales:
                scale = input_scales[layer_name]
            else:
                scale = default_input_scale

            state_below = self.apply_dropout(
                state=state_below,
                include_prob=include_prob,
                theano_rng=theano_rng,
                scale=scale,
                mask_value=layer.dropout_input_mask_value,
                input_space=layer.get_input_space(),
                per_example=per_example
            )
            state_below = layer.fprop(state_below)

        return state_below

    def masked_fprop(self, state_below, mask, masked_input_layers=None,
                     default_input_scale=2., input_scales=None):
        """
        Forward propagate through the network with a dropout mask
        determined by an integer (the binary representation of
        which is used to generate the mask).

        Parameters
        ----------
        state_below : tensor_like
            The (symbolic) output state of the layer below.
        mask : int
            An integer indexing possible binary masks. It should be
            < 2 ** get_total_input_dimension(masked_input_layers)
            and greater than or equal to 0.
        masked_input_layers : list, optional
            A list of layer names to mask. If `None`, the input to all layers
            (including the first hidden layer) is masked.
        default_input_scale : float, optional
            The amount to scale inputs in masked layers that do not appear in
            `input_scales`. Defaults to 2.
        input_scales : dict, optional
            A dictionary mapping layer names to floating point numbers
            indicating how much to scale input to a given layer.

        Returns
        -------
        masked_output : tensor_like
            The output of the forward propagation of the masked network.
        """
        if input_scales is not None:
            self._validate_layer_names(input_scales)
        else:
            input_scales = {}
        if any(n not in masked_input_layers for n in input_scales):
            layers = [n for n in input_scales if n not in masked_input_layers]
            raise ValueError("input scales provided for layer not masked: " %
                             ", ".join(layers))
        if masked_input_layers is not None:
            self._validate_layer_names(masked_input_layers)
        else:
            masked_input_layers = self.layer_names
        num_inputs = self.get_total_input_dimension(masked_input_layers)
        assert mask >= 0, "Mask must be a non-negative integer."
        if mask > 0 and math.log(mask, 2) > num_inputs:
            raise ValueError("mask value of %d too large; only %d "
                             "inputs to layers (%s)" %
                             (mask, num_inputs,
                              ", ".join(masked_input_layers)))

        def binary_string(x, length, dtype):
            """
            Create the binary representation of an integer `x`, padded to
            `length`, with dtype `dtype`.

            Parameters
            ----------
            length : WRITEME
            dtype : WRITEME

            Returns
            -------
            WRITEME
            """
            s = np.empty(length, dtype=dtype)
            for i in range(length - 1, -1, -1):
                if x // (2 ** i) == 1:
                    s[i] = 1
                else:
                    s[i] = 0
                x = x % (2 ** i)
            return s

        remaining_mask = mask
        for layer in self.layers:
            if layer.layer_name in masked_input_layers:
                scale = input_scales.get(layer.layer_name,
                                         default_input_scale)
                n_inputs = layer.get_input_space().get_total_dimension()
                layer_dropout_mask = remaining_mask & (2 ** n_inputs - 1)
                remaining_mask >>= n_inputs
                mask = binary_string(layer_dropout_mask, n_inputs,
                                     'uint8')
                shape = layer.get_input_space().get_origin_batch(1).shape
                s_mask = T.as_tensor_variable(mask).reshape(shape)
                if layer.dropout_input_mask_value == 0:
                    state_below = state_below * s_mask * scale
                else:
                    state_below = T.switch(s_mask, state_below * scale,
                                           layer.dropout_input_mask_value)
            state_below = layer.fprop(state_below)

        return state_below

    def _validate_layer_names(self, layers):
        """
        .. todo::

            WRITEME
        """
        if any(layer not in self.layer_names for layer in layers):
            unknown_names = [layer for layer in layers
                             if layer not in self.layer_names]
            raise ValueError("MLP has no layer(s) named %s" %
                             ", ".join(unknown_names))

    def get_total_input_dimension(self, layers):
        """
        Get the total number of inputs to the layers whose
        names are listed in `layers`. Used for computing the
        total number of dropout masks.

        Parameters
        ----------
        layers : WRITEME

        Returns
        -------
        WRITEME
        """
        self._validate_layer_names(layers)
        total = 0
        for layer in self.layers:
            if layer.layer_name in layers:
                total += layer.get_input_space().get_total_dimension()
        return total

    @wraps(Layer.fprop)
    def fprop(self, state_below, return_all=False):

        if not hasattr(self, "input_space"):
            raise AttributeError("Input space has not been provided.")

        rval = self.layers[0].fprop(state_below)

        rlist = [rval]

        for layer in self.layers[1:]:
            rval = layer.fprop(rval)
            rlist.append(rval)

        if return_all:
            return rlist
        return rval

    def apply_dropout(self, state, include_prob, scale, theano_rng,
                      input_space, mask_value=0, per_example=True):
        """
        .. todo::

            WRITEME

        Parameters
        ----------
        state: WRITEME
        include_prob : WRITEME
        scale : WRITEME
        theano_rng : WRITEME
        input_space : WRITEME
        mask_value : WRITEME
        per_example : bool, optional
            Sample a different mask value for every example in a batch.
            Defaults to `True`. If `False`, sample one mask per mini-batch.
        """
        if include_prob in [None, 1.0, 1]:
            return state
        assert scale is not None
        if isinstance(state, tuple):
            return tuple(self.apply_dropout(substate, include_prob,
                                            scale, theano_rng, mask_value)
                         for substate in state)
        # TODO: all of this assumes that if it's not a tuple, it's
        # a dense tensor. It hasn't been tested with sparse types.
        # A method to format the mask (or any other values) as
        # the given symbolic type should be added to the Spaces
        # interface.
        if per_example:
            mask = theano_rng.binomial(p=include_prob, size=state.shape,
                                       dtype=state.dtype)
        else:
            batch = input_space.get_origin_batch(1)
            mask = theano_rng.binomial(p=include_prob, size=batch.shape,
                                       dtype=state.dtype)
            rebroadcast = T.Rebroadcast(*zip(xrange(batch.ndim),
                                             [s == 1 for s in batch.shape]))
            mask = rebroadcast(mask)
        if mask_value == 0:
            rval = state * mask * scale
        else:
            rval = T.switch(mask, state * scale, mask_value)
        return T.cast(rval, state.dtype)

    @wraps(Layer.cost)
    def cost(self, Y, Y_hat):

        return self.layers[-1].cost(Y, Y_hat)

    @wraps(Layer.cost_matrix)
    def cost_matrix(self, Y, Y_hat):

        return self.layers[-1].cost_matrix(Y, Y_hat)

    @wraps(Layer.cost_from_cost_matrix)
    def cost_from_cost_matrix(self, cost_matrix):

        return self.layers[-1].cost_from_cost_matrix(cost_matrix)

    def cost_from_X(self, data):
        """
        Computes self.cost, but takes data=(X, Y) rather than Y_hat as an
        argument.

        This is just a wrapper around self.cost that computes Y_hat by
        calling Y_hat = self.fprop(X)

        Parameters
        ----------
        data : WRITEME
        """
        self.cost_from_X_data_specs()[0].validate(data)
        X, Y = data
        Y_hat = self.fprop(X)
        return self.cost(Y, Y_hat)

    def cost_from_X_data_specs(self):
        """
        Returns the data specs needed by cost_from_X.

        This is useful if cost_from_X is used in a MethodCost.
        """
        space = CompositeSpace((self.get_input_space(),
                                self.get_target_space()))
        source = (self.get_input_source(), self.get_target_source())
        return (space, source)

    def __str__(self):
        """
        Summarizes the MLP by printing the size and format of the input to all
        layers. Feel free to add reasonably concise info as needed.
        """
        rval = []
        for layer in self.layers:
            rval.append(layer.layer_name)
            input_space = layer.get_input_space()
            rval.append('\tInput space: ' + str(input_space))
            rval.append('\tTotal input dimension: ' +
                        str(input_space.get_total_dimension()))
        rval = '\n'.join(rval)
        return rval


class Softmax(Layer):
    """
    A layer that can apply an optional affine transformation
    to vectorial inputs followed by a softmax nonlinearity.

    Parameters
    ----------
    n_classes : int
        Number of classes for softmax targets.
    layer_name : string
        Name of Softmax layers.
    irange : float
        If specified, initialized each weight randomly in
        U(-irange, irange).
    istdev : float
        If specified, initialize each weight randomly from
        N(0,istdev).
    sparse_init : int
        If specified, initial sparse_init number of weights
        for each unit from N(0,1).
    W_lr_scale : float
        Scale for weight learning rate.
    b_lr_scale : float
        Scale for bias learning rate.
    max_row_norm : float
        Maximum norm for a row of the weight matrix.
    no_affine : boolean
        If True, softmax nonlinearity is applied directly to
        inputs.
    max_col_norm : float
        Maximum norm for a column of the weight matrix.
    init_bias_target_marginals : dataset
        Take the probability distribution of the targets into account to
        intelligently initialize biases.
    binary_target_dim : int, optional
        If your targets are class labels (i.e. a binary vector) then set the
        number of targets here so that an IndexSpace of the proper dimension
        can be used as the target space. This allows the softmax to compute
        the cost much more quickly than if it needs to convert the targets
        into a VectorSpace.
    non_redundant : bool
        If True, learns only n_classes - 1 biases and weight vectors
    """

    def __init__(self, n_classes, layer_name, irange=None,
                 istdev=None,
                 sparse_init=None, W_lr_scale=None,
                 b_lr_scale=None, max_row_norm=None,
                 no_affine=False,
                 max_col_norm=None, init_bias_target_marginals=None,
                 binary_target_dim=None, non_redundant=False):

        super(Softmax, self).__init__()

        if non_redundant:
            if init_bias_target_marginals:
                msg = ("init_bias_target_marginals currently only works "
                       "with the overcomplete parameterization.")
                raise NotImplementedError(msg)

        if isinstance(W_lr_scale, str):
            W_lr_scale = float(W_lr_scale)

        self.__dict__.update(locals())
        del self.self
        del self.init_bias_target_marginals

        assert isinstance(n_classes, py_integer_types)

        if binary_target_dim is not None:
            assert isinstance(binary_target_dim, py_integer_types)
            self._has_binary_target = True
            self._target_space = IndexSpace(dim=binary_target_dim,
                                            max_labels=n_classes)
        else:
            self._has_binary_target = False

        self.output_space = VectorSpace(n_classes)
        if not no_affine:
            self.b = sharedX(np.zeros((n_classes - self.non_redundant,)),
                             name='softmax_b')
            if init_bias_target_marginals:

                y = init_bias_target_marginals.y
                if init_bias_target_marginals.y_labels is None:
                    marginals = y.mean(axis=0)
                else:
                    # compute class frequencies
                    if np.max(y.shape) != np.prod(y.shape):
                        raise AssertionError("Use of "
                                             "`init_bias_target_marginals` "
                                             "requires that each example has "
                                             "a single label.")
                    marginals = np.bincount(y.flat)/float(y.shape[0])

                assert marginals.ndim == 1
                b = pseudoinverse_softmax_numpy(marginals).astype(self.b.dtype)
                assert b.ndim == 1
                assert b.dtype == self.b.dtype
                self.b.set_value(b)
        else:
            assert init_bias_target_marginals is None

    def __setstate__(self, state):
        super(Softmax, self).__setstate__(state)
        # Patch old pickle files
        if not hasattr(self, 'non_redundant'):
            self.non_redundant = False
        if not hasattr(self, 'mask_weights'):
            self.mask_weights = None

    @wraps(Layer.get_lr_scalers)
    def get_lr_scalers(self):

        rval = OrderedDict()

        if self.W_lr_scale is not None:
            assert isinstance(self.W_lr_scale, float)
            rval[self.W] = self.W_lr_scale

        if not hasattr(self, 'b_lr_scale'):
            self.b_lr_scale = None

        if self.b_lr_scale is not None:
            assert isinstance(self.b_lr_scale, float)
            rval[self.b] = self.b_lr_scale

        return rval

    @wraps(Layer.get_layer_monitoring_channels)
    def get_layer_monitoring_channels(self, state_below=None,
                                      state=None, targets=None):

        rval = OrderedDict()

        if not self.no_affine:
            W = self.W

            assert W.ndim == 2

            sq_W = T.sqr(W)

            row_norms = T.sqrt(sq_W.sum(axis=1))
            col_norms = T.sqrt(sq_W.sum(axis=0))

            rval.update(OrderedDict([('row_norms_min',  row_norms.min()),
                        ('row_norms_mean', row_norms.mean()),
                        ('row_norms_max',  row_norms.max()),
                        ('col_norms_min',  col_norms.min()),
                        ('col_norms_mean', col_norms.mean()),
                        ('col_norms_max',  col_norms.max()), ]))

        if (state_below is not None) or (state is not None):
            if state is None:
                state = self.fprop(state_below)

            mx = state.max(axis=1)

            rval.update(OrderedDict([('mean_max_class', mx.mean()),
                                     ('max_max_class', mx.max()),
                                     ('min_max_class', mx.min())]))

            if targets is not None:
                y_hat = T.argmax(state, axis=1)
                y = (targets.reshape(y_hat.shape) if self._has_binary_target
                     else T.argmax(targets, axis=1))
                misclass = T.neq(y, y_hat).mean()
                misclass = T.cast(misclass, config.floatX)
                rval['misclass'] = misclass
                rval['nll'] = self.cost(Y_hat=state, Y=targets)

        return rval

    @wraps(Layer.set_input_space)
    def set_input_space(self, space):

        self.input_space = space

        if not isinstance(space, Space):
            raise TypeError("Expected Space, got " +
                            str(space)+" of type "+str(type(space)))

        self.input_dim = space.get_total_dimension()
        self.needs_reformat = not isinstance(space, VectorSpace)

        if self.no_affine:
            desired_dim = self.n_classes - self.non_redundant
            assert self.input_dim == desired_dim
        else:
            desired_dim = self.input_dim
        self.desired_space = VectorSpace(desired_dim)

        if not self.needs_reformat:
            assert self.desired_space == self.input_space

        rng = self.mlp.rng

        if self.no_affine:
            self._params = []
        else:
            num_cols = self.n_classes - self.non_redundant
            if self.irange is not None:
                assert self.istdev is None
                assert self.sparse_init is None
                W = rng.uniform(-self.irange,
                                self.irange,
                                (self.input_dim, num_cols))
            elif self.istdev is not None:
                assert self.sparse_init is None
                W = rng.randn(self.input_dim, num_cols) * self.istdev
            else:
                assert self.sparse_init is not None
                W = np.zeros((self.input_dim, num_cols))
                for i in xrange(num_cols):
                    for j in xrange(self.sparse_init):
                        idx = rng.randint(0, self.input_dim)
                        while W[idx, i] != 0.:
                            idx = rng.randint(0, self.input_dim)
                        W[idx, i] = rng.randn()

            self.W = sharedX(W,  'softmax_W')

            self._params = [self.b, self.W]

    @wraps(Layer.get_weights_topo)
    def get_weights_topo(self):

        if not isinstance(self.input_space, Conv2DSpace):
            raise NotImplementedError()
        desired = self.W.get_value().T
        ipt = self.desired_space.np_format_as(desired, self.input_space)
        rval = Conv2DSpace.convert_numpy(ipt,
                                         self.input_space.axes,
                                         ('b', 0, 1, 'c'))
        return rval

    @wraps(Layer.get_weights)
    def get_weights(self):

        if not isinstance(self.input_space, VectorSpace):
            raise NotImplementedError()

        return self.W.get_value()

    @wraps(Layer.set_weights)
    def set_weights(self, weights):

        self.W.set_value(weights)

    @wraps(Layer.set_biases)
    def set_biases(self, biases):

        self.b.set_value(biases)

    @wraps(Layer.get_biases)
    def get_biases(self):

        return self.b.get_value()

    @wraps(Layer.get_weights_format)
    def get_weights_format(self):

        return ('v', 'h')

    @wraps(Layer.fprop)
    def fprop(self, state_below):

        self.input_space.validate(state_below)

        if self.needs_reformat:
            state_below = self.input_space.format_as(state_below,
                                                     self.desired_space)

        self.desired_space.validate(state_below)
        assert state_below.ndim == 2

        if not hasattr(self, 'no_affine'):
            self.no_affine = False

        if self.no_affine:
            Z = state_below
        else:
            assert self.W.ndim == 2
            b = self.b

            Z = T.dot(state_below, self.W) + b

<<<<<<< HEAD
        Z.tag.softmax_input = self.layer_name
=======
        if self.non_redundant:
            zeros = T.alloc(0., Z.shape[0], 1)
            Z = T.concatenate((zeros, Z), axis=1)

>>>>>>> df49a000
        rval = T.nnet.softmax(Z)

        for value in get_debug_values(rval):
            if self.mlp.batch_size is not None:
                assert value.shape[0] == self.mlp.batch_size

        return rval

    def _cost(self, Y, Y_hat):

        assert hasattr(Y_hat, 'owner')
        owner = Y_hat.owner
<<<<<<< HEAD
        z = None
        while owner is not None:
            if isinstance(owner.op, T.nnet.Softmax):
                z, = owner.inputs
                break
            else:
                owner = owner.inputs[0].owner
        assert getattr(z.tag, 'softmax_input', None) == self.layer_name
=======
        assert owner is not None
        op = owner.op
        if isinstance(op, Print):
            assert len(owner.inputs) == 1
            Y_hat, = owner.inputs
            owner = Y_hat.owner
            op = owner.op
        assert isinstance(op, T.nnet.Softmax)
        z, = owner.inputs
>>>>>>> df49a000
        assert z.ndim == 2

        z = z - z.max(axis=1).dimshuffle(0, 'x')
        log_prob = z - T.log(T.exp(z).sum(axis=1).dimshuffle(0, 'x'))
        # we use sum and not mean because this is really one variable per row

        if self._has_binary_target:
            # The following code is the equivalent of accessing log_prob by the
            # indices in Y, but it is written such that the computation can
            # happen on the GPU rather than CPU.

            flat_Y = Y.flatten()
            flat_log_prob = log_prob.flatten()
            flat_indices = flat_Y + T.arange(Y.shape[0])*self.n_classes
            log_prob_of = flat_log_prob[flat_indices].dimshuffle(0, 'x')

        else:
            log_prob_of = (Y * log_prob)

        return log_prob_of

    @wraps(Layer.cost)
    def cost(self, Y, Y_hat):

        log_prob_of = self._cost(Y, Y_hat).sum(axis=1)
        assert log_prob_of.ndim == 1

        rval = log_prob_of.mean()
        return - rval

    @wraps(Layer.cost_matrix)
    def cost_matrix(self, Y, Y_hat):

        log_prob_of = self._cost(Y, Y_hat)
        if self._has_binary_target:
            flat_Y = Y.flatten()
            flat_matrix = T.alloc(0, (Y.shape[0]*log_prob_of.shape[1]))
            flat_indices = flat_Y + T.extra_ops.repeat(
                T.arange(Y.shape[0])*log_prob_of.shape[1], Y.shape[1]
            )
            log_prob_of = T.set_subtensor(flat_matrix[flat_indices], flat_Y)

        return -log_prob_of

    @wraps(Layer.get_weight_decay)
    def get_weight_decay(self, coeff):

        if isinstance(coeff, str):
            coeff = float(coeff)
        assert isinstance(coeff, float) or hasattr(coeff, 'dtype')
        return coeff * T.sqr(self.W).sum()

    @wraps(Layer.get_l1_weight_decay)
    def get_l1_weight_decay(self, coeff):

        if isinstance(coeff, str):
            coeff = float(coeff)
        assert isinstance(coeff, float) or hasattr(coeff, 'dtype')
        W = self.W
        return coeff * abs(W).sum()

    @wraps(Layer._modify_updates)
    def _modify_updates(self, updates):

        if self.no_affine:
            return
        if self.max_row_norm is not None:
            W = self.W
            if W in updates:
                updated_W = updates[W]
                row_norms = T.sqrt(T.sum(T.sqr(updated_W), axis=1))
                desired_norms = T.clip(row_norms, 0, self.max_row_norm)
                scales = desired_norms / (1e-7 + row_norms)
                updates[W] = updated_W * scales.dimshuffle(0, 'x')
        if self.max_col_norm is not None:
            assert self.max_row_norm is None
            W = self.W
            if W in updates:
                updated_W = updates[W]
                col_norms = T.sqrt(T.sum(T.sqr(updated_W), axis=0))
                desired_norms = T.clip(col_norms, 0, self.max_col_norm)
                updates[W] = updated_W * (desired_norms / (1e-7 + col_norms))


class SoftmaxPool(Layer):
    """
    A hidden layer that uses the softmax function to do max pooling over groups
    of units. When the pooling size is 1, this reduces to a standard sigmoidal
    MLP layer.

    Parameters
    ----------
    detector_layer_dim : WRITEME
    layer_name : WRITEME
    pool_size : WRITEME
    irange : WRITEME
    sparse_init : WRITEME
    sparse_stdev : WRITEME
    include_prob : float, optional
        Probability of including a weight element in the set of weights
        initialized to U(-irange, irange). If not included it is
        initialized to 0.
    init_bias : WRITEME
    W_lr_scale : WRITEME
    b_lr_scale : WRITEME
    mask_weights : WRITEME
    max_col_norm : WRITEME
    """

    def __init__(self,
                 detector_layer_dim,
                 layer_name,
                 pool_size=1,
                 irange=None,
                 sparse_init=None,
                 sparse_stdev=1.,
                 include_prob=1.0,
                 init_bias=0.,
                 W_lr_scale=None,
                 b_lr_scale=None,
                 mask_weights=None,
                 max_col_norm=None):
        super(SoftmaxPool, self).__init__()
        self.__dict__.update(locals())
        del self.self

        self.b = sharedX(np.zeros((self.detector_layer_dim,)) + init_bias,
                         name=(layer_name + '_b'))

    @wraps(Layer.get_lr_scalers)
    def get_lr_scalers(self):

        if not hasattr(self, 'W_lr_scale'):
            self.W_lr_scale = None

        if not hasattr(self, 'b_lr_scale'):
            self.b_lr_scale = None

        rval = OrderedDict()

        if self.W_lr_scale is not None:
            W, = self.transformer.get_params()
            rval[W] = self.W_lr_scale

        if self.b_lr_scale is not None:
            rval[self.b] = self.b_lr_scale

        return rval

    @wraps(Layer.set_input_space)
    def set_input_space(self, space):

        self.input_space = space

        if isinstance(space, VectorSpace):
            self.requires_reformat = False
            self.input_dim = space.dim
        else:
            self.requires_reformat = True
            self.input_dim = space.get_total_dimension()
            self.desired_space = VectorSpace(self.input_dim)

        if not (self.detector_layer_dim % self.pool_size == 0):
            raise ValueError("detector_layer_dim = %d, pool_size = %d. "
                             "Should be divisible but remainder is %d" %
                             (self.detector_layer_dim,
                              self.pool_size,
                              self.detector_layer_dim % self.pool_size))

        self.h_space = VectorSpace(self.detector_layer_dim)
        self.pool_layer_dim = self.detector_layer_dim / self.pool_size
        self.output_space = VectorSpace(self.pool_layer_dim)

        rng = self.mlp.rng
        if self.irange is not None:
            assert self.sparse_init is None
            W = rng.uniform(-self.irange,
                            self.irange,
                            (self.input_dim, self.detector_layer_dim)) * \
                (rng.uniform(0., 1., (self.input_dim, self.detector_layer_dim))
                 < self.include_prob)
        else:
            assert self.sparse_init is not None
            W = np.zeros((self.input_dim, self.detector_layer_dim))

            def mask_rejects(idx, i):
                if self.mask_weights is None:
                    return False
                return self.mask_weights[idx, i] == 0.

            for i in xrange(self.detector_layer_dim):
                assert self.sparse_init <= self.input_dim
                for j in xrange(self.sparse_init):
                    idx = rng.randint(0, self.input_dim)
                    while W[idx, i] != 0 or mask_rejects(idx, i):
                        idx = rng.randint(0, self.input_dim)
                    W[idx, i] = rng.randn()
            W *= self.sparse_stdev

        W = sharedX(W)
        W.name = self.layer_name + '_W'

        self.transformer = MatrixMul(W)

        W, = self.transformer.get_params()
        assert W.name is not None

        if self.mask_weights is not None:
            expected_shape = (self.input_dim, self.detector_layer_dim)
            if expected_shape != self.mask_weights.shape:
                raise ValueError("Expected mask with shape " +
                                 str(expected_shape) +
                                 " but got " +
                                 str(self.mask_weights.shape))
            self.mask = sharedX(self.mask_weights)

    @wraps(Layer._modify_updates)
    def _modify_updates(self, updates):

        if self.mask_weights is not None:
            W, = self.transformer.get_params()
            if W in updates:
                updates[W] = updates[W] * self.mask

        if self.max_col_norm is not None:
            W, = self.transformer.get_params()
            if W in updates:
                updated_W = updates[W]
                col_norms = T.sqrt(T.sum(T.sqr(updated_W), axis=0))
                desired_norms = T.clip(col_norms, 0, self.max_col_norm)
                updates[W] = updated_W * (desired_norms / (1e-7 + col_norms))

    @wraps(Layer.get_params)
    def get_params(self):

        assert self.b.name is not None
        W, = self.transformer.get_params()
        assert W.name is not None
        rval = self.transformer.get_params()
        assert not isinstance(rval, set)
        rval = list(rval)
        assert self.b not in rval
        rval.append(self.b)
        return rval

    @wraps(Layer.get_weight_decay)
    def get_weight_decay(self, coeff):

        if isinstance(coeff, str):
            coeff = float(coeff)
        assert isinstance(coeff, float) or hasattr(coeff, 'dtype')
        W, = self.transformer.get_params()
        return coeff * T.sqr(W).sum()

    @wraps(Layer.get_l1_weight_decay)
    def get_l1_weight_decay(self, coeff):

        if isinstance(coeff, str):
            coeff = float(coeff)
        assert isinstance(coeff, float) or hasattr(coeff, 'dtype')
        W, = self.transformer.get_params()
        return coeff * abs(W).sum()

    @wraps(Layer.get_weights)
    def get_weights(self):

        if self.requires_reformat:
            # This is not really an unimplemented case.
            # We actually don't know how to format the weights
            # in design space. We got the data in topo space
            # and we don't have access to the dataset
            raise NotImplementedError()
        W, = self.transformer.get_params()
        return W.get_value()

    @wraps(Layer.set_weights)
    def set_weights(self, weights):

        W, = self.transformer.get_params()
        W.set_value(weights)

    @wraps(Layer.set_biases)
    def set_biases(self, biases):
        """
        .. todo::

            WRITEME
        """
        self.b.set_value(biases)

    @wraps(Layer.get_biases)
    def get_biases(self):

        return self.b.get_value()

    @wraps(Layer.get_weights_format)
    def get_weights_format(self):

        return ('v', 'h')

    @wraps(Layer.get_weights_view_shape)
    def get_weights_view_shape(self):

        total = self.detector_layer_dim
        cols = self.pool_size
        if cols == 1:
            # Let the PatchViewer decide how to arrange the units
            # when they're not pooled
            raise NotImplementedError()
        # When they are pooled, make each pooling unit have one row
        rows = total / cols
        return rows, cols

    @wraps(Layer.get_weights_topo)
    def get_weights_topo(self):

        if not isinstance(self.input_space, Conv2DSpace):
            raise NotImplementedError()

        W, = self.transformer.get_params()

        W = W.T

        W = W.reshape((self.detector_layer_dim,
                       self.input_space.shape[0],
                       self.input_space.shape[1],
                       self.input_space.num_channels))

        W = Conv2DSpace.convert(W, self.input_space.axes, ('b', 0, 1, 'c'))

        return function([], W)()

    @wraps(Layer.get_monitoring_channels)
    def get_monitoring_channels(self):
        warnings.warn("Layer.get_monitoring_channels is " +
                      "deprecated. Use get_layer_monitoring_channels " +
                      "instead. Layer.get_monitoring_channels " +
                      "will be removed on or after september 24th 2014",
                      stacklevel=2)

        W, = self.transformer.get_params()

        assert W.ndim == 2

        sq_W = T.sqr(W)

        row_norms = T.sqrt(sq_W.sum(axis=1))
        col_norms = T.sqrt(sq_W.sum(axis=0))

        return OrderedDict([('row_norms_min',  row_norms.min()),
                            ('row_norms_mean', row_norms.mean()),
                            ('row_norms_max',  row_norms.max()),
                            ('col_norms_min',  col_norms.min()),
                            ('col_norms_mean', col_norms.mean()),
                            ('col_norms_max',  col_norms.max()), ])

    @wraps(Layer.get_monitoring_channels_from_state)
    def get_monitoring_channels_from_state(self, state):
        warnings.warn("Layer.get_monitoring_channels_from_state is " +
                      "deprecated. Use get_layer_monitoring_channels " +
                      "instead. Layer.get_monitoring_channels_from_state " +
                      "will be removed on or after september 24th 2014",
                      stacklevel=2)

        W, = self.transformer.get_params()

        assert W.ndim == 2

        sq_W = T.sqr(W)

        row_norms = T.sqrt(sq_W.sum(axis=1))
        col_norms = T.sqrt(sq_W.sum(axis=0))

        rval = OrderedDict([('row_norms_min',  row_norms.min()),
                            ('row_norms_mean', row_norms.mean()),
                            ('row_norms_max',  row_norms.max()),
                            ('col_norms_min',  col_norms.min()),
                            ('col_norms_mean', col_norms.mean()),
                            ('col_norms_max',  col_norms.max()), ])

        P = state

        if self.pool_size == 1:
            vars_and_prefixes = [(P, '')]
        else:
            vars_and_prefixes = [(P, 'p_')]

        for var, prefix in vars_and_prefixes:
            v_max = var.max(axis=0)
            v_min = var.min(axis=0)
            v_mean = var.mean(axis=0)
            v_range = v_max - v_min

            # max_x.mean_u is "the mean over *u*nits of the max over
            # e*x*amples" The x and u are included in the name because
            # otherwise its hard to remember which axis is which when reading
            # the monitor I use inner.outer rather than outer_of_inner or
            # something like that because I want mean_x.* to appear next to
            # each other in the alphabetical list, as these are commonly
            # plotted together
            for key, val in [('max_x.max_u', v_max.max()),
                             ('max_x.mean_u', v_max.mean()),
                             ('max_x.min_u', v_max.min()),
                             ('min_x.max_u', v_min.max()),
                             ('min_x.mean_u', v_min.mean()),
                             ('min_x.min_u', v_min.min()),
                             ('range_x.max_u', v_range.max()),
                             ('range_x.mean_u', v_range.mean()),
                             ('range_x.min_u', v_range.min()),
                             ('mean_x.max_u', v_mean.max()),
                             ('mean_x.mean_u', v_mean.mean()),
                             ('mean_x.min_u', v_mean.min())]:
                rval[prefix+key] = val

        return rval

    @wraps(Layer.get_layer_monitoring_channels)
    def get_layer_monitoring_channels(self, state_below=None,
                                      state=None, **kwargs):

        W, = self.transformer.get_params()

        assert W.ndim == 2

        sq_W = T.sqr(W)

        row_norms = T.sqrt(sq_W.sum(axis=1))
        col_norms = T.sqrt(sq_W.sum(axis=0))

        rval = OrderedDict([('row_norms_min',  row_norms.min()),
                            ('row_norms_mean', row_norms.mean()),
                            ('row_norms_max',  row_norms.max()),
                            ('col_norms_min',  col_norms.min()),
                            ('col_norms_mean', col_norms.mean()),
                            ('col_norms_max',  col_norms.max()), ])

        if (state_below is not None) or (state is not None):
            if state is None:
                P = self.fprop(state_below)
            else:
                P = state

            if self.pool_size == 1:
                vars_and_prefixes = [(P, '')]
            else:
                vars_and_prefixes = [(P, 'p_')]

            for var, prefix in vars_and_prefixes:
                v_max = var.max(axis=0)
                v_min = var.min(axis=0)
                v_mean = var.mean(axis=0)
                v_range = v_max - v_min

                # max_x.mean_u is "the mean over *u*nits of the max over
                # e*x*amples" The x and u are included in the name because
                # otherwise its hard to remember which axis is which when
                # reading the monitor I use inner.outer rather than
                # outer_of_inner or something like that because I want
                # mean_x.* to appear next to each other in the alphabetical
                # list, as these are commonly plotted together
                for key, val in [('max_x.max_u', v_max.max()),
                                 ('max_x.mean_u', v_max.mean()),
                                 ('max_x.min_u', v_max.min()),
                                 ('min_x.max_u', v_min.max()),
                                 ('min_x.mean_u', v_min.mean()),
                                 ('min_x.min_u', v_min.min()),
                                 ('range_x.max_u', v_range.max()),
                                 ('range_x.mean_u', v_range.mean()),
                                 ('range_x.min_u', v_range.min()),
                                 ('mean_x.max_u', v_mean.max()),
                                 ('mean_x.mean_u', v_mean.mean()),
                                 ('mean_x.min_u', v_mean.min())]:
                    rval[prefix+key] = val

        return rval

    @wraps(Layer.fprop)
    def fprop(self, state_below):

        self.input_space.validate(state_below)

        if self.requires_reformat:
            state_below = self.input_space.format_as(state_below,
                                                     self.desired_space)

        z = self.transformer.lmul(state_below) + self.b
        if self.layer_name is not None:
            z.name = self.layer_name + '_z'
        p, h = max_pool_channels(z, self.pool_size)

        p.name = self.layer_name + '_p_'

        return p


class Linear(Layer):
    """
    A "linear model" in machine learning terminology. This would be more
    accurately described as an affine model because it adds an offset to
    the output as well as doing a matrix multiplication. The output is:

    output = T.dot(weights, input) + biases

    This class may be used as the output layer of an MLP for regression.
    It may also be used as a hidden layer. Most hidden layers classes are
    subclasses of this class that add apply a fixed nonlinearity to the
    output of the affine transformation provided by this class.

    One notable use of this class is to provide "bottleneck" layers.
    By using a Linear layer with few hidden units followed by a nonlinear
    layer such as RectifiedLinear with many hidden units, one essentially
    gets a RectifiedLinear layer with a factored weight matrix, which can
    reduce the number of parameters in the model (by making the effective
    weight matrix low rank).

    Parameters
    ----------
    dim : int
        The number of elements in the output of the layer.
    layer_name : str
        The name of the layer. All layers in an MLP must have a unique name.
    irange : WRITEME
    istdev : WRITEME
    sparse_init : WRITEME
    sparse_stdev : WRITEME
    include_prob : float
        Probability of including a weight element in the set of weights
        initialized to U(-irange, irange). If not included it is
        initialized to 0.
        Anything that can be broadcasted to a numpy vector.
        Provides the initial value of the biases of the model.
        When using this class as an output layer (specifically the Linear
        class, or subclasses that don't change the output like
        LinearGaussian, but not subclasses that change the output, like
        Softmax) it can be a good idea to set this to the return value of
        the `mean_of_targets` function. This provides the mean value of
        all the targets in the training set, so the model is initialized
        to a dummy model that predicts the expected value of each output
        variable.
    W_lr_scale : float, optional
        Multiply the learning rate on the weights by this constant.
    b_lr_scale : float, optional
        Multiply the learning rate on the biases by this constant.
    mask_weights : ndarray, optional
        If provided, the weights will be multiplied by this mask after each
        learning update.
    max_row_norm : WRITEME
    max_col_norm : WRITEME
    min_col_norm : WRITEME
    softmax_columns : DEPRECATED
    copy_input : REMOVED
    use_abs_loss : bool, optional
        If True, the cost function will be mean absolute error rather
        than mean squared error.
        You can think of mean squared error as fitting a Gaussian
        distribution with variance 1, or as learning to predict the mean
        of the data.
        You can think of mean absolute error as fitting a Laplace
        distribution with variance 1, or as learning to predict the
        median of the data.
    use_bias : bool, optional
        If False, does not add the bias term to the output.
    """

    def __init__(self,
                 dim,
                 layer_name,
                 irange=None,
                 istdev=None,
                 sparse_init=None,
                 sparse_stdev=1.,
                 include_prob=1.0,
                 init_bias=0.,
                 W_lr_scale=None,
                 b_lr_scale=None,
                 mask_weights=None,
                 max_row_norm=None,
                 max_col_norm=None,
                 min_col_norm=None,
                 softmax_columns=None,
                 copy_input=None,
                 use_abs_loss=False,
                 use_bias=True):

        if copy_input is not None:
            raise AssertionError(
                "The copy_input option had a bug and has "
                "been removed from the library.")

        super(Linear, self).__init__()

        if softmax_columns is None:
            softmax_columns = False
        else:
            warnings.warn(
                "The softmax_columns argument is deprecated, and "
                "will be removed on or after 2014-08-27.", stacklevel=2)

        if use_bias and init_bias is None:
            init_bias = 0.

        self.__dict__.update(locals())
        del self.self

        if use_bias:
            self.b = sharedX(np.zeros((self.dim,)) + init_bias,
                             name=(layer_name + '_b'))
        else:
            assert b_lr_scale is None
            init_bias is None

    @wraps(Layer.get_lr_scalers)
    def get_lr_scalers(self):

        if not hasattr(self, 'W_lr_scale'):
            self.W_lr_scale = None

        if not hasattr(self, 'b_lr_scale'):
            self.b_lr_scale = None

        rval = OrderedDict()

        if self.W_lr_scale is not None:
            W, = self.transformer.get_params()
            rval[W] = self.W_lr_scale

        if self.b_lr_scale is not None:
            rval[self.b] = self.b_lr_scale

        return rval

    @wraps(Layer.set_input_space)
    def set_input_space(self, space):

        self.input_space = space

        if isinstance(space, VectorSpace):
            self.requires_reformat = False
            self.input_dim = space.dim
        else:
            self.requires_reformat = True
            self.input_dim = space.get_total_dimension()
            self.desired_space = VectorSpace(self.input_dim)

        self.output_space = VectorSpace(self.dim)

        rng = self.mlp.rng
        if self.irange is not None:
            assert self.istdev is None
            assert self.sparse_init is None
            W = rng.uniform(-self.irange,
                            self.irange,
                            (self.input_dim, self.dim)) * \
                (rng.uniform(0., 1., (self.input_dim, self.dim))
                 < self.include_prob)
        elif self.istdev is not None:
            assert self.sparse_init is None
            W = rng.randn(self.input_dim, self.dim) * self.istdev
        else:
            assert self.sparse_init is not None
            W = np.zeros((self.input_dim, self.dim))

            def mask_rejects(idx, i):
                if self.mask_weights is None:
                    return False
                return self.mask_weights[idx, i] == 0.

            for i in xrange(self.dim):
                assert self.sparse_init <= self.input_dim
                for j in xrange(self.sparse_init):
                    idx = rng.randint(0, self.input_dim)
                    while W[idx, i] != 0 or mask_rejects(idx, i):
                        idx = rng.randint(0, self.input_dim)
                    W[idx, i] = rng.randn()
            W *= self.sparse_stdev

        W = sharedX(W)
        W.name = self.layer_name + '_W'

        self.transformer = MatrixMul(W)

        W, = self.transformer.get_params()
        assert W.name is not None

        if self.mask_weights is not None:
            expected_shape = (self.input_dim, self.dim)
            if expected_shape != self.mask_weights.shape:
                raise ValueError("Expected mask with shape " +
                                 str(expected_shape)+" but got " +
                                 str(self.mask_weights.shape))
            self.mask = sharedX(self.mask_weights)

    @wraps(Layer._modify_updates)
    def _modify_updates(self, updates):

        if self.mask_weights is not None:
            W, = self.transformer.get_params()
            if W in updates:
                updates[W] = updates[W] * self.mask

        if self.max_row_norm is not None:
            W, = self.transformer.get_params()
            if W in updates:
                updated_W = updates[W]
                row_norms = T.sqrt(T.sum(T.sqr(updated_W), axis=1))
                desired_norms = T.clip(row_norms, 0, self.max_row_norm)
                scales = desired_norms / (1e-7 + row_norms)
                updates[W] = updated_W * scales.dimshuffle(0, 'x')

        if self.max_col_norm is not None or self.min_col_norm is not None:
            assert self.max_row_norm is None
            if self.max_col_norm is not None:
                max_col_norm = self.max_col_norm
            if self.min_col_norm is None:
                self.min_col_norm = 0
            W, = self.transformer.get_params()
            if W in updates:
                updated_W = updates[W]
                col_norms = T.sqrt(T.sum(T.sqr(updated_W), axis=0))
                if self.max_col_norm is None:
                    max_col_norm = col_norms.max()
                desired_norms = T.clip(col_norms,
                                       self.min_col_norm,
                                       max_col_norm)
                updates[W] = updated_W * desired_norms / (1e-7 + col_norms)

    @wraps(Layer.get_params)
    def get_params(self):

        W, = self.transformer.get_params()
        assert W.name is not None
        rval = self.transformer.get_params()
        assert not isinstance(rval, set)
        rval = list(rval)
        if self.use_bias:
            assert self.b.name is not None
            assert self.b not in rval
            rval.append(self.b)
        return rval

    @wraps(Layer.get_weight_decay)
    def get_weight_decay(self, coeff):

        if isinstance(coeff, str):
            coeff = float(coeff)
        assert isinstance(coeff, float) or hasattr(coeff, 'dtype')
        W, = self.transformer.get_params()
        return coeff * T.sqr(W).sum()

    @wraps(Layer.get_l1_weight_decay)
    def get_l1_weight_decay(self, coeff):

        if isinstance(coeff, str):
            coeff = float(coeff)
        assert isinstance(coeff, float) or hasattr(coeff, 'dtype')
        W, = self.transformer.get_params()
        return coeff * abs(W).sum()

    @wraps(Layer.get_weights)
    def get_weights(self):

        if self.requires_reformat:
            # This is not really an unimplemented case.
            # We actually don't know how to format the weights
            # in design space. We got the data in topo space
            # and we don't have access to the dataset
            raise NotImplementedError()
        W, = self.transformer.get_params()

        W = W.get_value()

        if self.softmax_columns:
            P = np.exp(W)
            Z = np.exp(W).sum(axis=0)
            rval = P / Z
            return rval
        return W

    @wraps(Layer.set_weights)
    def set_weights(self, weights):

        W, = self.transformer.get_params()
        W.set_value(weights)

    @wraps(Layer.set_biases)
    def set_biases(self, biases):

        self.b.set_value(biases)

    @wraps(Layer.get_biases)
    def get_biases(self):
        """
        .. todo::

            WRITEME
        """
        return self.b.get_value()

    @wraps(Layer.get_weights_format)
    def get_weights_format(self):

        return ('v', 'h')

    @wraps(Layer.get_weights_topo)
    def get_weights_topo(self):

        if not isinstance(self.input_space, Conv2DSpace):
            raise NotImplementedError()

        W, = self.transformer.get_params()

        W = W.T

        W = W.reshape((self.dim, self.input_space.shape[0],
                       self.input_space.shape[1],
                       self.input_space.num_channels))

        W = Conv2DSpace.convert(W, self.input_space.axes, ('b', 0, 1, 'c'))

        return function([], W)()

    @wraps(Layer.get_monitoring_channels)
    def get_monitoring_channels(self):
        warnings.warn("Layer.get_monitoring_channels is " +
                      "deprecated. Use get_layer_monitoring_channels " +
                      "instead. Layer.get_monitoring_channels " +
                      "will be removed on or after september 24th 2014",
                      stacklevel=2)

        W, = self.transformer.get_params()

        assert W.ndim == 2

        sq_W = T.sqr(W)

        row_norms = T.sqrt(sq_W.sum(axis=1))
        col_norms = T.sqrt(sq_W.sum(axis=0))

        return OrderedDict([('row_norms_min',  row_norms.min()),
                            ('row_norms_mean', row_norms.mean()),
                            ('row_norms_max',  row_norms.max()),
                            ('col_norms_min',  col_norms.min()),
                            ('col_norms_mean', col_norms.mean()),
                            ('col_norms_max',  col_norms.max()), ])

    @wraps(Layer.get_monitoring_channels_from_state)
    def get_monitoring_channels_from_state(self, state, target=None):
        warnings.warn("Layer.get_monitoring_channels_from_state is " +
                      "deprecated. Use get_layer_monitoring_channels " +
                      "instead. Layer.get_monitoring_channels_from_state " +
                      "will be removed on or after september 24th 2014",
                      stacklevel=2)

        W, = self.transformer.get_params()

        assert W.ndim == 2

        sq_W = T.sqr(W)

        row_norms = T.sqrt(sq_W.sum(axis=1))
        col_norms = T.sqrt(sq_W.sum(axis=0))

        rval = OrderedDict([('row_norms_min',  row_norms.min()),
                            ('row_norms_mean', row_norms.mean()),
                            ('row_norms_max',  row_norms.max()),
                            ('col_norms_min',  col_norms.min()),
                            ('col_norms_mean', col_norms.mean()),
                            ('col_norms_max',  col_norms.max()), ])

        mx = state.max(axis=0)
        mean = state.mean(axis=0)
        mn = state.min(axis=0)
        rg = mx - mn

        rval['range_x_max_u'] = rg.max()
        rval['range_x_mean_u'] = rg.mean()
        rval['range_x_min_u'] = rg.min()

        rval['max_x_max_u'] = mx.max()
        rval['max_x_mean_u'] = mx.mean()
        rval['max_x_min_u'] = mx.min()

        rval['mean_x_max_u'] = mean.max()
        rval['mean_x_mean_u'] = mean.mean()
        rval['mean_x_min_u'] = mean.min()

        rval['min_x_max_u'] = mn.max()
        rval['min_x_mean_u'] = mn.mean()
        rval['min_x_min_u'] = mn.min()

        return rval

    @wraps(Layer.get_layer_monitoring_channels)
    def get_layer_monitoring_channels(self, state_below=None,
                                      state=None, targets=None):
        W, = self.transformer.get_params()

        assert W.ndim == 2

        sq_W = T.sqr(W)

        row_norms = T.sqrt(sq_W.sum(axis=1))
        col_norms = T.sqrt(sq_W.sum(axis=0))

        rval = OrderedDict([('row_norms_min',  row_norms.min()),
                            ('row_norms_mean', row_norms.mean()),
                            ('row_norms_max',  row_norms.max()),
                            ('col_norms_min',  col_norms.min()),
                            ('col_norms_mean', col_norms.mean()),
                            ('col_norms_max',  col_norms.max()), ])

        if (state is not None) or (state_below is not None):
            if state is None:
                state = self.fprop(state_below)

            mx = state.max(axis=0)
            mean = state.mean(axis=0)
            mn = state.min(axis=0)
            rg = mx - mn

            rval['range_x_max_u'] = rg.max()
            rval['range_x_mean_u'] = rg.mean()
            rval['range_x_min_u'] = rg.min()

            rval['max_x_max_u'] = mx.max()
            rval['max_x_mean_u'] = mx.mean()
            rval['max_x_min_u'] = mx.min()

            rval['mean_x_max_u'] = mean.max()
            rval['mean_x_mean_u'] = mean.mean()
            rval['mean_x_min_u'] = mean.min()

            rval['min_x_max_u'] = mn.max()
            rval['min_x_mean_u'] = mn.mean()
            rval['min_x_min_u'] = mn.min()

        return rval

    def _linear_part(self, state_below):
        """
        Parameters
        ----------
        state_below : member of input_space

        Returns
        -------
        output : theano matrix
            Affine transformation of state_below
        """
        self.input_space.validate(state_below)

        if self.requires_reformat:
            state_below = self.input_space.format_as(state_below,
                                                     self.desired_space)

        # Support old pickle files
        if not hasattr(self, 'softmax_columns'):
            self.softmax_columns = False

        if self.softmax_columns:
            W, = self.transformer.get_params()
            W = W.T
            W = T.nnet.softmax(W)
            W = W.T
            z = T.dot(state_below, W)
            if self.use_bias:
                z += self.b
        else:
            z = self.transformer.lmul(state_below)
            if self.use_bias:
                z += self.b

        if self.layer_name is not None:
            z.name = self.layer_name + '_z'

        return z

    @wraps(Layer.fprop)
    def fprop(self, state_below):
        p = self._linear_part(state_below)
        return p

    @wraps(Layer.cost)
    def cost(self, Y, Y_hat):

        return self.cost_from_cost_matrix(self.cost_matrix(Y, Y_hat))

    @wraps(Layer.cost_from_cost_matrix)
    def cost_from_cost_matrix(self, cost_matrix):

        return cost_matrix.sum(axis=1).mean()

    @wraps(Layer.cost_matrix)
    def cost_matrix(self, Y, Y_hat):

        if(self.use_abs_loss):
            return T.abs_(Y - Y_hat)
        else:
            return T.sqr(Y - Y_hat)


class Tanh(Linear):
    """
    A layer that performs an affine transformation of its (vectorial)
    input followed by a hyperbolic tangent elementwise nonlinearity.

    Parameters
    ----------
    kwargs : dict
        Keyword arguments to pass through to `Linear` class constructor.
    """

    @wraps(Layer.fprop)
    def fprop(self, state_below):

        p = self._linear_part(state_below)
        p = T.tanh(p)
        return p

    @wraps(Layer.cost)
    def cost(self, *args, **kwargs):

        raise NotImplementedError()


class Sigmoid(Linear):
    """
    A layer that performs an affine transformation of its
    input followed by a logistic sigmoid elementwise nonlinearity.

    Parameters
    ----------
    monitor_style : string
        Values can be any of ['detection', 'one_hot_class',
        'bit_vector_class']
        'detection' is the default.

          - 'detection' : get_monitor_from_state makes no assumptions about
            target, reports info about how good model is at
            detecting positive bits.
            This will monitor precision, recall, and F1 score
            based on a detection threshold of 0.5. Note that
            these quantities are computed *per-minibatch* and
            averaged together. Unless your entire monitoring
            dataset fits in one minibatch, this is not the same
            as the true F1 score, etc., and will usually
            seriously overestimate your performance.
          - 'one_hot_class' : get_monitor_from_state assumes target is
            one-hot class indicator, even though you're training the
            model as k independent sigmoids. Gives info on how
            good the argmax over the sigmoids behaves as a classifier.
          - 'bit_vector_class' : get_monitor_from_state treats each
            sigmoid as predicting a 1 iff its value is > 0.5. Each
            example is counted as correct iff all of the bits in its
            target are predicted correctly.
            This includes as a special case the situation where the
            target is a single 0 or 1 label.
          - 'classification' : deprecated; originally this string was
            used for 'one_hot_class', then due to a miscommunication
            it was changed to be used for 'bit_vector_class'.
    kwargs : dict
        Passed through to the Layer class constructor
    """

    def __init__(self, monitor_style='detection', **kwargs):
        super(Sigmoid, self).__init__(**kwargs)
        if monitor_style == 'classification':
            monitor_style = 'bit_vector_class'
            warnings.warn("The 'classification' monitor style is deprecated."
                          " Switch to 'bit_vector_class' (or possibly"
                          " 'one_hot_class' if your code predates 8f4b62b3df)."
                          " 'classification' may be removed on or after "
                          "2015-04-21.")
        assert monitor_style in ['one_hot_class', 'bit_vector_class',
                                 'detection']
        self.monitor_style = monitor_style

    @wraps(Layer.fprop)
    def fprop(self, state_below):

        p = self._linear_part(state_below)
        p = T.nnet.sigmoid(p)
        return p

    @wraps(Layer.cost)
    def cost(self, Y, Y_hat):
        """
        Returns a batch (vector) of
        mean across units of KL divergence for each example.

        Parameters
        ----------
        Y : theano.gof.Variable
            Targets
        Y_hat : theano.gof.Variable
            Output of `fprop`

        mean across units, mean across batch of KL divergence
        Notes
        -----
        Uses KL(P || Q) where P is defined by Y and Q is defined by Y_hat
        Currently Y must be purely binary. If it's not, you'll still
        get the right gradient, but the value in the monitoring channel
        will be wrong.
        Y_hat must be generated by fprop, i.e., it must be a symbolic
        sigmoid.

        p log p - p log q + (1-p) log (1-p) - (1-p) log (1-q)
        For binary p, some terms drop out:
        - p log q - (1-p) log (1-q)
        - p log sigmoid(z) - (1-p) log sigmoid(-z)
        p softplus(-z) + (1-p) softplus(z)
        """
        total = self.kl(Y=Y, Y_hat=Y_hat)

        ave = total.mean()

        return ave

    def kl(self, Y, Y_hat):
        """
        Computes the KL divergence.


        Parameters
        ----------
        Y : Variable
            targets for the sigmoid outputs. Currently Y must be purely binary.
            If it's not, you'll still get the right gradient, but the
            value in the monitoring channel will be wrong.
        Y_hat : Variable
            predictions made by the sigmoid layer. Y_hat must be generated by
            fprop, i.e., it must be a symbolic sigmoid.

        Returns
        -------
        ave : Variable
            average kl divergence between Y and Y_hat.

        Notes
        -----
        Warning: This function expects a sigmoid nonlinearity in the
        output layer and it uses kl function under pylearn2/expr/nnet/.
        Returns a batch (vector) of mean across units of KL
        divergence for each example,
        KL(P || Q) where P is defined by Y and Q is defined by Y_hat:

        p log p - p log q + (1-p) log (1-p) - (1-p) log (1-q)
        For binary p, some terms drop out:
        - p log q - (1-p) log (1-q)
        - p log sigmoid(z) - (1-p) log sigmoid(-z)
        p softplus(-z) + (1-p) softplus(z)
        """
        batch_axis = self.output_space.get_batch_axis()
        div = kl(Y=Y, Y_hat=Y_hat, batch_axis=batch_axis)
        return div

    @wraps(Layer.cost_matrix)
    def cost_matrix(self, Y, Y_hat):
        rval = elemwise_kl(Y, Y_hat)
        assert rval.ndim == 2
        return rval

    def get_detection_channels_from_state(self, state, target):
        """
        Returns monitoring channels when using the layer to do detection
        of binary events.

        Parameters
        ----------
        state : theano.gof.Variable
            Output of `fprop`
        target : theano.gof.Variable
            The targets from the dataset

        Returns
        -------
        channels : OrderedDict
            Dictionary mapping channel names to Theano channel values.
        """

        rval = OrderedDict()
        y_hat = state > 0.5
        y = target > 0.5
        wrong_bit = T.cast(T.neq(y, y_hat), state.dtype)
        rval['01_loss'] = wrong_bit.mean()
        rval['kl'] = self.cost(Y_hat=state, Y=target)

        y = T.cast(y, state.dtype)
        y_hat = T.cast(y_hat, state.dtype)
        tp = (y * y_hat).sum()
        fp = ((1-y) * y_hat).sum()

        precision = compute_precision(tp, fp)
        recall = compute_recall(y, tp)
        f1 = compute_f1(precision, recall)

        rval['precision'] = precision
        rval['recall'] = recall
        rval['f1'] = f1

        tp = (y * y_hat).sum(axis=0)
        fp = ((1-y) * y_hat).sum(axis=0)

        precision = compute_precision(tp, fp)

        rval['per_output_precision_max'] = precision.max()
        rval['per_output_precision_mean'] = precision.mean()
        rval['per_output_precision_min'] = precision.min()

        recall = compute_recall(y, tp)

        rval['per_output_recall_max'] = recall.max()
        rval['per_output_recall_mean'] = recall.mean()
        rval['per_output_recall_min'] = recall.min()

        f1 = compute_f1(precision, recall)

        rval['per_output_f1_max'] = f1.max()
        rval['per_output_f1_mean'] = f1.mean()
        rval['per_output_f1_min'] = f1.min()

        return rval

    @wraps(Layer.get_layer_monitoring_channels)
    def get_layer_monitoring_channels(self, state_below=None,
                                      state=None, targets=None):

        rval = super(Sigmoid, self).get_layer_monitoring_channels(
            state=state, targets=targets)

        if (targets is not None) and \
                ((state_below is not None) or (state is not None)):
            if state is None:
                state = self.fprop(state_below)
            if self.monitor_style == 'detection':
                rval.update(self.get_detection_channels_from_state(state,
                                                                   targets))
            elif self.monitor_style == 'one_hot_class':
                # For this monitor style, we know (by assumption) that
                # exactly one bit is always on, so we pick
                # the single most likely bit under the model, regardless
                # of whether its probability exceeds 0.5
                prediction = state.argmax(axis=1)
                labels = targets.argmax(axis=1)
                incorrect = T.neq(prediction, labels)
                misclass = T.cast(incorrect, config.floatX).mean()
                rval['misclass'] = misclass
            else:
                assert self.monitor_style == 'bit_vector_class'
                # Threshold Y_hat at 0.5.
                prediction = T.gt(state, 0.5)
                # If even one feature is wrong for a given training example,
                # it's considered incorrect, so we max over columns.
                incorrect = T.neq(targets, prediction).max(axis=1)
                rval['misclass'] = T.cast(incorrect, config.floatX).mean()
        return rval


class RectifiedLinear(Linear):
    """
    Rectified linear MLP layer (Glorot and Bengio 2011).

    Parameters
    ----------
    left_slope : float
        The slope the line should have left of 0.
    kwargs : dict
        Keyword arguments to pass to `Linear` class constructor.
    """

    def __init__(self, left_slope=0.0, **kwargs):
        super(RectifiedLinear, self).__init__(**kwargs)
        self.left_slope = left_slope

    @wraps(Layer.fprop)
    def fprop(self, state_below):

        p = self._linear_part(state_below)
        # Original: p = p * (p > 0.) + self.left_slope * p * (p < 0.)
        # T.switch is faster.
        # For details, see benchmarks in
        # pylearn2/scripts/benchmark/time_relu.py
        p = T.switch(p > 0., p, self.left_slope * p)
        return p

    @wraps(Layer.cost)
    def cost(self, *args, **kwargs):

        raise NotImplementedError()


class Softplus(Linear):
    """
    An MLP layer using the softplus nonlinearity
    h = log(1 + exp(Wx + b))

    Parameters
    ----------
    kwargs : dict
        Keyword arguments to `Linear` constructor.
    """

    def __init__(self, **kwargs):
        super(Softplus, self).__init__(**kwargs)

    @wraps(Layer.fprop)
    def fprop(self, state_below):

        p = self._linear_part(state_below)
        p = T.nnet.softplus(p)
        return p

    @wraps(Layer.cost)
    def cost(self, *args, **kwargs):

        raise NotImplementedError()


class SpaceConverter(Layer):
    """
    A Layer with no parameters that converts the input from
    one space to another.

    Parameters
    ----------
    layer_name : str
        Name of the layer.
    output_space : Space
        The space to convert to.
    """

    def __init__(self, layer_name, output_space):
        super(SpaceConverter, self).__init__()
        self.__dict__.update(locals())
        del self.self
        self._params = []

    @wraps(Layer.set_input_space)
    def set_input_space(self, space):

        self.input_space = space

    @wraps(Layer.fprop)
    def fprop(self, state_below):

        return self.input_space.format_as(state_below, self.output_space)


class ConvNonlinearity(object):
    """
    Abstract convolutional nonlinearity class.
    """
    def apply(self, linear_response):
        """
        Applies the nonlinearity over the convolutional layer.

        Parameters
        ----------
        linear_response: Variable
            linear response of the layer.

        Returns
        -------
        p: Variable
            the response of the layer after the activation function
            is applied over.
        """
        p = linear_response
        return p

    def _get_monitoring_channels_for_activations(self, state):
        """
        Computes the monitoring channels which does not require targets.

        Parameters
        ----------
        state : member of self.output_space
            A minibatch of states that this Layer took on during fprop.
            Provided externally so that we don't need to make a second
            expression for it. This helps keep the Theano graph smaller
            so that function compilation runs faster.

        Returns
        -------
        rval : OrderedDict
            A dictionary mapping channel names to monitoring channels of
            interest for this layer.
        """
        rval = OrderedDict({})

        mx = state.max(axis=0)
        mean = state.mean(axis=0)
        mn = state.min(axis=0)
        rg = mx - mn

        rval['range_x_max_u'] = rg.max()
        rval['range_x_mean_u'] = rg.mean()
        rval['range_x_min_u'] = rg.min()

        rval['max_x_max_u'] = mx.max()
        rval['max_x_mean_u'] = mx.mean()
        rval['max_x_min_u'] = mx.min()

        rval['mean_x_max_u'] = mean.max()
        rval['mean_x_mean_u'] = mean.mean()
        rval['mean_x_min_u'] = mean.min()

        rval['min_x_max_u'] = mn.max()
        rval['min_x_mean_u'] = mn.mean()
        rval['min_x_min_u'] = mn.min()

        return rval

    def get_monitoring_channels_from_state(self, state, target,
                                           cost_fn=None):
        """
        Override the default get_monitoring_channels_from_state function.

        Parameters
        ----------
        state : member of self.output_space
            A minibatch of states that this Layer took on during fprop.
            Provided externally so that we don't need to make a second
            expression for it. This helps keep the Theano graph smaller
            so that function compilation runs faster.
        target : member of self.output_space
            Should be None unless this is the last layer.
            If specified, it should be a minibatch of targets for the
            last layer.
        cost_fn : theano computational graph or None
            This is the theano computational graph of a cost function.

        Returns
        -------
        rval : OrderedDict
            A dictionary mapping channel names to monitoring channels of
            interest for this layer.
        """

        rval = self._get_monitoring_channels_for_activations(state)

        return rval


class IdentityConvNonlinearity(ConvNonlinearity):
    """
    Linear convolutional nonlinearity class.
    """
    def __init__(self):
        self.non_lin_name = "linear"

    @wraps(ConvNonlinearity.get_monitoring_channels_from_state)
    def get_monitoring_channels_from_state(self,
                                           state,
                                           target,
                                           cost_fn=False):

        rval = super(IdentityConvNonlinearity,
                     self).get_monitoring_channels_from_state(state,
                                                              target,
                                                              cost_fn)

        if target is not None:
            prediction = T.gt(state, 0.5)
            incorrect = T.new(target, prediction).max(axis=1)
            rval["misclass"] = T.cast(incorrect, config.floatX).mean()

        return rval


class RectifierConvNonlinearity(ConvNonlinearity):
    """
    A simple rectifier nonlinearity class for convolutional layers.

    Parameters
    ----------
    left_slope : float
        The slope of the left half of the activation function.
    """
    def __init__(self, left_slope=0.0):
        """
        Parameters
        ----------
        left_slope : float, optional
            left slope for the linear response of the rectifier function.
            default is 0.0.
        """
        self.non_lin_name = "rectifier"
        self.left_slope = left_slope

    @wraps(ConvNonlinearity.apply)
    def apply(self, linear_response):
        """
        Applies the rectifier nonlinearity over the convolutional layer.
        """
        p = linear_response * (linear_response > 0.) + self.left_slope *\
            linear_response * (linear_response < 0.)
        return p


class SigmoidConvNonlinearity(ConvNonlinearity):
    """
    Sigmoid nonlinearity class for convolutional layers.

    Parameters
    ----------
    monitor_style : str, optional
        default monitor_style is "classification".
        This determines whether to do classification or detection.
    """

    def __init__(self, monitor_style="classification"):
        assert monitor_style in ['classification', 'detection']
        self.monitor_style = monitor_style
        self.non_lin_name = "sigmoid"

    @wraps(ConvNonlinearity.apply)
    def apply(self, linear_response):
        """
        Applies the sigmoid nonlinearity over the convolutional layer.
        """
        rval = OrderedDict()
        p = T.nnet.sigmoid(linear_response)
        return p

    @wraps(ConvNonlinearity.get_monitoring_channels_from_state)
    def get_monitoring_channels_from_state(self, state, target,
                                           cost_fn=None):

        rval = super(SigmoidConvNonlinearity,
                     self).get_monitoring_channels_from_state(state,
                                                              target,
                                                              cost_fn)

        if target is not None:
            y_hat = state > 0.5
            y = target > 0.5

            wrong_bit = T.cast(T.neq(y, y_hat), state.dtype)

            rval['01_loss'] = wrong_bit.mean()
            rval['kl'] = cost_fn(Y_hat=state, Y=target)

            y = T.cast(y, state.dtype)
            y_hat = T.cast(y_hat, state.dtype)
            tp = (y * y_hat).sum()
            fp = ((1-y) * y_hat).sum()

            precision = compute_precision(tp, fp)
            recall = compute_recall(y, tp)
            f1 = compute_f1(precision, recall)

            rval['precision'] = precision
            rval['recall'] = recall
            rval['f1'] = f1

            tp = (y * y_hat).sum(axis=[0, 1])
            fp = ((1-y) * y_hat).sum(axis=[0, 1])

            precision = compute_precision(tp, fp)

            rval['per_output_precision_max'] = precision.max()
            rval['per_output_precision_mean'] = precision.mean()
            rval['per_output_precision_min'] = precision.min()

            recall = compute_recall(y, tp)

            rval['per_output_recall_max'] = recall.max()
            rval['per_output_recall_mean'] = recall.mean()
            rval['per_output_recall_min'] = recall.min()

            f1 = compute_f1(precision, recall)

            rval['per_output_f1_max'] = f1.max()
            rval['per_output_f1_mean'] = f1.mean()
            rval['per_output_f1_min'] = f1.min()

        return rval


class TanhConvNonlinearity(ConvNonlinearity):
    """
    Tanh nonlinearity class for convolutional layers.
    """
    def __init__(self):
        self.non_lin_name = "tanh"

    @wraps(ConvNonlinearity.apply)
    def apply(self, linear_response):
        """
        Applies the tanh nonlinearity over the convolutional layer.
        """
        p = T.tanh(linear_response)
        return p


class ConvElemwise(Layer):
    """
    Generic convolutional elemwise layer.
    Takes the ConvNonlinearity object as an argument and implements
    convolutional layer with the specified nonlinearity.

    This function can implement:

    * Linear convolutional layer
    * Rectifier convolutional layer
    * Sigmoid convolutional layer
    * Tanh convolutional layer

    based on the nonlinearity argument that it recieves.

    Parameters
    ----------
    output_channels : int
        The number of output channels the layer should have.
    kernel_shape : tuple
        The shape of the convolution kernel.
    pool_shape : tuple
        The shape of the spatial max pooling. A two-tuple of ints.
    pool_stride : tuple
        The stride of the spatial max pooling. Also must be square.
    layer_name : str
        A name for this layer that will be prepended to monitoring channels
        related to this layer.
    nonlinearity : object
        An instance of a nonlinearity object which might be inherited
        from the ConvNonlinearity class.
    irange : float, optional
        if specified, initializes each weight randomly in
        U(-irange, irange)
    border_mode : str, optional
        A string indicating the size of the output:

          - "full" : The output is the full discrete linear convolution of the
            inputs.
          - "valid" : The output consists only of those elements that do not
            rely on the zero-padding. (Default)
    sparse_init : WRITEME
    include_prob : float, optional
        probability of including a weight element in the set of weights
        initialized to U(-irange, irange). If not included it is initialized
        to 1.0.
    init_bias : float, optional
        All biases are initialized to this number. Default is 0.
    W_lr_scale : float or None
        The learning rate on the weights for this layer is multiplied by this
        scaling factor
    b_lr_scale : float or None
        The learning rate on the biases for this layer is multiplied by this
        scaling factor
    max_kernel_norm : float or None
        If specified, each kernel is constrained to have at most this norm.
    pool_type : str or None
        The type of the pooling operation performed the convolution.
        Default pooling type is max-pooling.
    tied_b : bool, optional
        If true, all biases in the same channel are constrained to be the
        same as each other. Otherwise, each bias at each location is
        learned independently. Default is true.
    detector_normalization : callable or None
        See `output_normalization`.
        If pooling argument is not provided, detector_normalization
        is not applied on the layer.
    output_normalization : callable  or None
        if specified, should be a callable object. the state of the
        network is optionally replaced with normalization(state) at each
        of the 3 points in processing:

          - detector: the maxout units can be normalized prior to the
            spatial pooling
          - output: the output of the layer, after sptial pooling, can
            be normalized as well
    kernel_stride : 2-tuple of ints, optional
        The stride of the convolution kernel. Default is (1, 1).
    """
    def __init__(self,
                 output_channels,
                 kernel_shape,
                 layer_name,
                 nonlinearity,
                 irange=None,
                 border_mode='valid',
                 sparse_init=None,
                 include_prob=1.0,
                 init_bias=0.,
                 W_lr_scale=None,
                 b_lr_scale=None,
                 max_kernel_norm=None,
                 pool_type=None,
                 pool_shape=None,
                 pool_stride=None,
                 tied_b=None,
                 detector_normalization=None,
                 output_normalization=None,
                 kernel_stride=(1, 1),
                 monitor_style="classification"):

        if (irange is None) and (sparse_init is None):
            raise AssertionError("You should specify either irange or "
                                 "sparse_init when calling the constructor of "
                                 "ConvElemwise.")
        elif (irange is not None) and (sparse_init is not None):
            raise AssertionError("You should specify either irange or "
                                 "sparse_init when calling the constructor of "
                                 "ConvElemwise and not both.")

        if pool_type is not None:
            assert pool_shape is not None, (
                "You should specify the shape of "
                "the spatial %s-pooling." % pool_type)
            assert pool_stride is not None, (
                "You should specify the strides of "
                "the spatial %s-pooling." % pool_type)

        assert nonlinearity is not None

        self.nonlin = nonlinearity
        self.__dict__.update(locals())
        assert monitor_style in ['classification', 'detection'], (
            "%s.monitor_style should be either"
            "detection or classification" % self.__class__.__name__)
        del self.self

    def initialize_transformer(self, rng):
        """
        This function initializes the transformer of the class. Re-running
        this function will reset the transformer.

        Parameters
        ----------
        rng : object
            random number generator object.
        """
        if self.irange is not None:
            assert self.sparse_init is None
            self.transformer = conv2d.make_random_conv2D(
                irange=self.irange,
                input_space=self.input_space,
                output_space=self.detector_space,
                kernel_shape=self.kernel_shape,
                subsample=self.kernel_stride,
                border_mode=self.border_mode,
                rng=rng)
        elif self.sparse_init is not None:
            self.transformer = conv2d.make_sparse_random_conv2D(
                num_nonzero=self.sparse_init,
                input_space=self.input_space,
                output_space=self.detector_space,
                kernel_shape=self.kernel_shape,
                subsample=self.kernel_stride,
                border_mode=self.border_mode,
                rng=rng)

    def initialize_output_space(self):
        """
        Initializes the output space of the ConvElemwise layer by taking
        pooling operator and the hyperparameters of the convolutional layer
        into consideration as well.
        """
        dummy_batch_size = self.mlp.batch_size

        if dummy_batch_size is None:
            dummy_batch_size = 2
        dummy_detector =\
            sharedX(self.detector_space.get_origin_batch(dummy_batch_size))

        if self.pool_type is not None:
            assert self.pool_type in ['max', 'mean']
            if self.pool_type == 'max':
                dummy_p = max_pool(bc01=dummy_detector,
                                   pool_shape=self.pool_shape,
                                   pool_stride=self.pool_stride,
                                   image_shape=self.detector_space.shape)
            elif self.pool_type == 'mean':
                dummy_p = mean_pool(bc01=dummy_detector,
                                    pool_shape=self.pool_shape,
                                    pool_stride=self.pool_stride,
                                    image_shape=self.detector_space.shape)
            dummy_p = dummy_p.eval()
            self.output_space = Conv2DSpace(shape=[dummy_p.shape[2],
                                                   dummy_p.shape[3]],
                                            num_channels=self.output_channels,
                                            axes=('b', 'c', 0, 1))
        else:
            dummy_detector = dummy_detector.eval()
            self.output_space = Conv2DSpace(shape=[dummy_detector.shape[2],
                                            dummy_detector.shape[3]],
                                            num_channels=self.output_channels,
                                            axes=('b', 'c', 0, 1))

        logger.info('Output space: {0}'.format(self.output_space.shape))

    @wraps(Layer.set_input_space)
    def set_input_space(self, space):
        """ Note: this function will reset the parameters! """

        self.input_space = space

        if not isinstance(space, Conv2DSpace):
            raise BadInputSpaceError(self.__class__.__name__ +
                                     ".set_input_space "
                                     "expected a Conv2DSpace, got " +
                                     str(space) + " of type " +
                                     str(type(space)))

        rng = self.mlp.rng

        if self.border_mode == 'valid':
            output_shape = [(self.input_space.shape[0] - self.kernel_shape[0])
                            / self.kernel_stride[0] + 1,
                            (self.input_space.shape[1] - self.kernel_shape[1])
                            / self.kernel_stride[1] + 1]
        elif self.border_mode == 'full':
            output_shape = [(self.input_space.shape[0] + self.kernel_shape[0])
                            / self.kernel_stride[0] - 1,
                            (self.input_space.shape[1] + self.kernel_shape[1])
                            / self.kernel_stride[1] - 1]

        self.detector_space = Conv2DSpace(shape=output_shape,
                                          num_channels=self.output_channels,
                                          axes=('b', 'c', 0, 1))

        self.initialize_transformer(rng)

        W, = self.transformer.get_params()
        W.name = self.layer_name + '_W'

        if self.tied_b:
            self.b = sharedX(np.zeros((self.detector_space.num_channels)) +
                             self.init_bias)
        else:
            self.b = sharedX(self.detector_space.get_origin() + self.init_bias)

        self.b.name = self.layer_name + '_b'

        logger.info('Input shape: {0}'.format(self.input_space.shape))
        logger.info('Detector space: {0}'.format(self.detector_space.shape))

        self.initialize_output_space()

    @wraps(Layer._modify_updates)
    def _modify_updates(self, updates):
        if self.max_kernel_norm is not None:
            W, = self.transformer.get_params()
            if W in updates:
                updated_W = updates[W]
                row_norms = T.sqrt(T.sum(T.sqr(updated_W), axis=(1, 2, 3)))
                desired_norms = T.clip(row_norms, 0, self.max_kernel_norm)
                updates[W] = updated_W * (
                    desired_norms /
                    (1e-7 + row_norms)).dimshuffle(0, 'x', 'x', 'x')

    @wraps(Layer.get_params)
    def get_params(self):
        assert self.b.name is not None
        W, = self.transformer.get_params()
        assert W.name is not None
        rval = self.transformer.get_params()
        assert not isinstance(rval, set)
        rval = list(rval)
        assert self.b not in rval
        rval.append(self.b)
        return rval

    @wraps(Layer.get_weight_decay)
    def get_weight_decay(self, coeff):

        if isinstance(coeff, str):
            coeff = float(coeff)
        assert isinstance(coeff, float) or hasattr(coeff, 'dtype')
        W, = self.transformer.get_params()
        return coeff * T.sqr(W).sum()

    @wraps(Layer.get_l1_weight_decay)
    def get_l1_weight_decay(self, coeff):

        if isinstance(coeff, str):
            coeff = float(coeff)
        assert isinstance(coeff, float) or hasattr(coeff, 'dtype')
        W, = self.transformer.get_params()
        return coeff * abs(W).sum()

    @wraps(Layer.set_weights)
    def set_weights(self, weights):

        W, = self.transformer.get_params()
        W.set_value(weights)

    @wraps(Layer.set_biases)
    def set_biases(self, biases):

        self.b.set_value(biases)

    @wraps(Layer.get_biases)
    def get_biases(self):

        return self.b.get_value()

    @wraps(Layer.get_weights_format)
    def get_weights_format(self):

        return ('v', 'h')

    @wraps(Layer.get_lr_scalers)
    def get_lr_scalers(self):
        if not hasattr(self, 'W_lr_scale'):
            self.W_lr_scale = None

        if not hasattr(self, 'b_lr_scale'):
            self.b_lr_scale = None

        rval = OrderedDict()

        if self.W_lr_scale is not None:
            W, = self.transformer.get_params()
            rval[W] = self.W_lr_scale

        if self.b_lr_scale is not None:
            rval[self.b] = self.b_lr_scale

        return rval

    @wraps(Layer.get_weights_topo)
    def get_weights_topo(self):

        outp, inp, rows, cols = range(4)
        raw = self.transformer._filters.get_value()

        return np.transpose(raw, (outp, rows, cols, inp))

    @wraps(Layer.get_monitoring_channels_from_state)
    def get_monitoring_channels_from_state(self, state, target=None):

        rval = super(ConvElemwise,
                     self).get_monitoring_channels_from_state(state, target)

        cst = self.cost
        orval = self.nonlin.get_monitoring_channels_from_state(state,
                                                               target,
                                                               cost_fn=cst)

        rval.update(orval)

        return rval

    @wraps(Layer.get_monitoring_channels)
    def get_monitoring_channels(self):
        warnings.warn("Layer.get_monitoring_channels is deprecated. " +
                      "Use get_layer_monitoring_channels instead. " +
                      "Layer.get_monitoring_channels will be removed " +
                      "on or after september 24th 2014", stacklevel=2)

        W, = self.transformer.get_params()

        assert W.ndim == 4

        sq_W = T.sqr(W)

        row_norms = T.sqrt(sq_W.sum(axis=(1, 2, 3)))

        return OrderedDict([('kernel_norms_min',  row_norms.min()),
                            ('kernel_norms_mean', row_norms.mean()),
                            ('kernel_norms_max',  row_norms.max()), ])

    @wraps(Layer.get_layer_monitoring_channels)
    def get_layer_monitoring_channels(self, state_below=None,
                                      state=None, targets=None):

        W, = self.transformer.get_params()

        assert W.ndim == 4

        sq_W = T.sqr(W)

        row_norms = T.sqrt(sq_W.sum(axis=(1, 2, 3)))

        rval = OrderedDict([
                           ('kernel_norms_min', row_norms.min()),
                           ('kernel_norms_mean', row_norms.mean()),
                           ('kernel_norms_max', row_norms.max()),
                           ])

        orval = super(ConvElemwise,
                      self).get_monitoring_channels_from_state(state, targets)

        rval.update(orval)

        cst = self.cost
        orval = self.nonlin.get_monitoring_channels_from_state(state,
                                                               targets,
                                                               cost_fn=cst)

        rval.update(orval)

        return rval

    @wraps(Layer.fprop)
    def fprop(self, state_below):

        self.input_space.validate(state_below)

        z = self.transformer.lmul(state_below)
        if not hasattr(self, 'tied_b'):
            self.tied_b = False

        if self.tied_b:
            b = self.b.dimshuffle('x', 0, 'x', 'x')
        else:
            b = self.b.dimshuffle('x', 0, 1, 2)

        z = z + b
        d = self.nonlin.apply(z)

        if self.layer_name is not None:
            d.name = self.layer_name + '_z'
            self.detector_space.validate(d)

        if self.pool_type is not None:
            if not hasattr(self, 'detector_normalization'):
                self.detector_normalization = None

            if self.detector_normalization:
                d = self.detector_normalization(d)

            assert self.pool_type in ['max', 'mean'], ("pool_type should be"
                                                       "either max or mean"
                                                       "pooling.")

            if self.pool_type == 'max':
                p = max_pool(bc01=d, pool_shape=self.pool_shape,
                             pool_stride=self.pool_stride,
                             image_shape=self.detector_space.shape)
            elif self.pool_type == 'mean':
                p = mean_pool(bc01=d, pool_shape=self.pool_shape,
                              pool_stride=self.pool_stride,
                              image_shape=self.detector_space.shape)

            self.output_space.validate(p)
        else:
            p = d

        if not hasattr(self, 'output_normalization'):
            self.output_normalization = None

        if self.output_normalization:
            p = self.output_normalization(p)

        return p

    def cost(self, Y, Y_hat):
        """
        Cost for convnets is hardcoded to be the cost for sigmoids.
        TODO: move the cost into the non-linearity class.

        Parameters
        ----------
        Y : theano.gof.Variable
            Output of `fprop`
        Y_hat : theano.gof.Variable
            Targets

        Returns
        -------
        cost : theano.gof.Variable
            0-D tensor describing the cost

        Notes
        -----
        Cost mean across units, mean across batch of KL divergence
        KL(P || Q) where P is defined by Y and Q is defined by Y_hat
        KL(P || Q) = p log p - p log q + (1-p) log (1-p) - (1-p) log (1-q)
        """
        assert self.nonlin.non_lin_name == "sigmoid", ("ConvElemwise "
                                                       "supports "
                                                       "cost function "
                                                       "for only "
                                                       "sigmoid layer "
                                                       "for now.")
        batch_axis = self.output_space.get_batch_axis()
        ave_total = kl(Y=Y, Y_hat=Y_hat, batch_axis=batch_axis)
        ave = ave_total.mean()
        return ave


class ConvRectifiedLinear(ConvElemwise):
    """
    A convolutional rectified linear layer, based on theano's B01C
    formatted convolution.

    Parameters
    ----------
    output_channels : int
        The number of output channels the layer should have.
    kernel_shape : tuple
        The shape of the convolution kernel.
    pool_shape : tuple
        The shape of the spatial max pooling. A two-tuple of ints.
    pool_stride : tuple
        The stride of the spatial max pooling. Also must be square.
    layer_name : str
        A name for this layer that will be prepended to monitoring channels
        related to this layer.
    irange : float
        if specified, initializes each weight randomly in
        U(-irange, irange)
    border_mode : str
        A string indicating the size of the output:

        - "full" : The output is the full discrete linear convolution of the
            inputs.
        - "valid" : The output consists only of those elements that do not
            rely on the zero-padding. (Default)

    include_prob : float
        probability of including a weight element in the set of weights
        initialized to U(-irange, irange). If not included it is initialized
        to 0.
    init_bias : float
        All biases are initialized to this number
    W_lr_scale : float
        The learning rate on the weights for this layer is multiplied by this
        scaling factor
    b_lr_scale : float
        The learning rate on the biases for this layer is multiplied by this
        scaling factor
    left_slope : float
        The slope of the left half of the activation function
    max_kernel_norm : float
        If specifed, each kernel is constrained to have at most this norm.
    pool_type :
        The type of the pooling operation performed the the convolution.
        Default pooling type is max-pooling.
    tied_b : bool
        If true, all biases in the same channel are constrained to be the
        same as each other. Otherwise, each bias at each location is
        learned independently.
    detector_normalization : callable
        See `output_normalization`
    output_normalization : callable
        if specified, should be a callable object. the state of the
        network is optionally replaced with normalization(state) at each
        of the 3 points in processing:

        - detector: the rectifier units can be normalized prior to the
            spatial pooling
        - output: the output of the layer, after spatial pooling, can
            be normalized as well

    kernel_stride : tuple
        The stride of the convolution kernel. A two-tuple of ints.
    """
    def __init__(self,
                 output_channels,
                 kernel_shape,
                 pool_shape,
                 pool_stride,
                 layer_name,
                 irange=None,
                 border_mode='valid',
                 sparse_init=None,
                 include_prob=1.0,
                 init_bias=0.,
                 W_lr_scale=None,
                 b_lr_scale=None,
                 left_slope=0.0,
                 max_kernel_norm=None,
                 pool_type='max',
                 tied_b=False,
                 detector_normalization=None,
                 output_normalization=None,
                 kernel_stride=(1, 1),
                 monitor_style="classification"):

        nonlinearity = RectifierConvNonlinearity(left_slope)

        if (irange is None) and (sparse_init is None):
            raise AssertionError("You should specify either irange or "
                                 "sparse_init when calling the constructor of "
                                 "ConvRectifiedLinear.")
        elif (irange is not None) and (sparse_init is not None):
            raise AssertionError("You should specify either irange or "
                                 "sparse_init when calling the constructor of "
                                 "ConvRectifiedLinear and not both.")

        # Alias the variables for pep8
        mkn = max_kernel_norm
        dn = detector_normalization
        on = output_normalization

        super(ConvRectifiedLinear, self).__init__(output_channels,
                                                  kernel_shape,
                                                  layer_name,
                                                  nonlinearity,
                                                  irange=irange,
                                                  border_mode=border_mode,
                                                  sparse_init=sparse_init,
                                                  include_prob=include_prob,
                                                  init_bias=init_bias,
                                                  W_lr_scale=W_lr_scale,
                                                  b_lr_scale=b_lr_scale,
                                                  pool_shape=pool_shape,
                                                  pool_stride=pool_stride,
                                                  max_kernel_norm=mkn,
                                                  pool_type=pool_type,
                                                  tied_b=tied_b,
                                                  detector_normalization=dn,
                                                  output_normalization=on,
                                                  kernel_stride=kernel_stride,
                                                  monitor_style=monitor_style)


def max_pool(bc01, pool_shape, pool_stride, image_shape):
    """
    Theano's max pooling op only supports pool_stride = pool_shape
    so here we have a graph that does max pooling with strides

    Parameters
    ----------
    bc01 : theano tensor
        minibatch in format (batch size, channels, rows, cols)
    pool_shape : tuple
        shape of the pool region (rows, cols)
    pool_stride : tuple
        strides between pooling regions (row stride, col stride)
    image_shape : tuple
        avoid doing some of the arithmetic in theano

    Returns
    -------
    pooled : theano tensor
        The output of pooling applied to `bc01`

    See Also
    --------
    max_pool_c01b : Same functionality but with ('c', 0, 1, 'b') axes
    sandbox.cuda_convnet.pool.max_pool_c01b : Same functionality as
        `max_pool_c01b` but GPU-only and considerably faster.
    mean_pool : Mean pooling instead of max pooling
    """
    mx = None
    r, c = image_shape
    pr, pc = pool_shape
    rs, cs = pool_stride

    assert pr <= r
    assert pc <= c

    name = bc01.name
    if name is None:
        name = 'anon_bc01'

    if pool_shape == pool_stride:
        mx = max_pool_2d(bc01, pool_shape, False)
        mx.name = 'max_pool('+name+')'
        return mx

    # Compute index in pooled space of last needed pool
    # (needed = each input pixel must appear in at least one pool)
    def last_pool(im_shp, p_shp, p_strd):
        rval = int(np.ceil(float(im_shp - p_shp) / p_strd))
        assert p_strd * rval + p_shp >= im_shp
        assert p_strd * (rval - 1) + p_shp < im_shp
        return rval
    # Compute starting row of the last pool
    last_pool_r = last_pool(image_shape[0],
                            pool_shape[0],
                            pool_stride[0]) * pool_stride[0]
    # Compute number of rows needed in image for all indexes to work out
    required_r = last_pool_r + pr

    last_pool_c = last_pool(image_shape[1],
                            pool_shape[1],
                            pool_stride[1]) * pool_stride[1]
    required_c = last_pool_c + pc

    for bc01v in get_debug_values(bc01):
        assert not contains_inf(bc01v)
        assert bc01v.shape[2] == image_shape[0]
        assert bc01v.shape[3] == image_shape[1]

    wide_infinity = T.alloc(T.constant(-np.inf, dtype=config.floatX),
                            bc01.shape[0],
                            bc01.shape[1],
                            required_r,
                            required_c)

    bc01 = T.set_subtensor(wide_infinity[:, :, 0:r, 0:c], bc01)
    bc01.name = 'infinite_padded_' + name

    for row_within_pool in xrange(pool_shape[0]):
        row_stop = last_pool_r + row_within_pool + 1
        for col_within_pool in xrange(pool_shape[1]):
            col_stop = last_pool_c + col_within_pool + 1
            cur = bc01[:,
                       :,
                       row_within_pool:row_stop:rs,
                       col_within_pool:col_stop:cs]
            cur.name = ('max_pool_cur_' + bc01.name + '_' +
                        str(row_within_pool) + '_' + str(col_within_pool))
            if mx is None:
                mx = cur
            else:
                mx = T.maximum(mx, cur)
                mx.name = ('max_pool_mx_' + bc01.name + '_' +
                           str(row_within_pool) + '_' + str(col_within_pool))

    mx.name = 'max_pool('+name+')'

    for mxv in get_debug_values(mx):
        assert isfinite(mxv)

    return mx


def max_pool_c01b(c01b, pool_shape, pool_stride, image_shape):
    """
    Theano's max pooling op only supports pool_stride = pool_shape
    so here we have a graph that does max pooling with strides

    Parameters
    ----------
    c01b : theano tensor
        minibatch in format (channels, rows, cols, batch size)
    pool_shape : tuple
        shape of the pool region (rows, cols)
    pool_stride : tuple
        strides between pooling regions (row stride, col stride)
    image_shape : tuple
        avoid doing some of the arithmetic in theano

    Returns
    -------
    pooled : theano tensor
        The output of pooling applied to `c01b`

    See Also
    --------
    sandbox.cuda_convnet.pool.max_pool_c01b : Same functionality but GPU-only
        and considerably faster.
    max_pool : Same functionality but with ('b', 0, 1, 'c') axes
    """
    mx = None
    r, c = image_shape
    pr, pc = pool_shape
    rs, cs = pool_stride
    assert pr > 0
    assert pc > 0
    assert pr <= r
    assert pc <= c

    # Compute index in pooled space of last needed pool
    # (needed = each input pixel must appear in at least one pool)
    def last_pool(im_shp, p_shp, p_strd):
        rval = int(np.ceil(float(im_shp - p_shp) / p_strd))
        assert p_strd * rval + p_shp >= im_shp
        assert p_strd * (rval - 1) + p_shp < im_shp
        return rval
    # Compute starting row of the last pool
    last_pool_r = last_pool(image_shape[0],
                            pool_shape[0],
                            pool_stride[0]) * pool_stride[0]
    # Compute number of rows needed in image for all indexes to work out
    required_r = last_pool_r + pr

    last_pool_c = last_pool(image_shape[1],
                            pool_shape[1],
                            pool_stride[1]) * pool_stride[1]
    required_c = last_pool_c + pc

    for c01bv in get_debug_values(c01b):
        assert not contains_inf(c01bv)
        assert c01bv.shape[1] == r
        assert c01bv.shape[2] == c

    wide_infinity = T.alloc(-np.inf,
                            c01b.shape[0],
                            required_r,
                            required_c,
                            c01b.shape[3])

    name = c01b.name
    if name is None:
        name = 'anon_bc01'
    c01b = T.set_subtensor(wide_infinity[:, 0:r, 0:c, :], c01b)
    c01b.name = 'infinite_padded_' + name

    for row_within_pool in xrange(pool_shape[0]):
        row_stop = last_pool_r + row_within_pool + 1
        for col_within_pool in xrange(pool_shape[1]):
            col_stop = last_pool_c + col_within_pool + 1
            cur = c01b[:,
                       row_within_pool:row_stop:rs,
                       col_within_pool:col_stop:cs,
                       :]
            cur.name = ('max_pool_cur_' + c01b.name + '_' +
                        str(row_within_pool) + '_' + str(col_within_pool))
            if mx is None:
                mx = cur
            else:
                mx = T.maximum(mx, cur)
                mx.name = ('max_pool_mx_' + c01b.name + '_' +
                           str(row_within_pool)+'_'+str(col_within_pool))

    mx.name = 'max_pool('+name+')'

    for mxv in get_debug_values(mx):
        assert isfinite(mxv)

    return mx


def mean_pool(bc01, pool_shape, pool_stride, image_shape):
    """
    Does mean pooling (aka average pooling) via a Theano graph.

    Parameters
    ----------
    bc01 : theano tensor
        minibatch in format (batch size, channels, rows, cols)
    pool_shape : tuple
        shape of the pool region (rows, cols)
    pool_stride : tuple
        strides between pooling regions (row stride, col stride)
    image_shape : tuple
        (rows, cols) tuple to avoid doing some arithmetic in theano

    Returns
    -------
    pooled : theano tensor
        The output of pooling applied to `bc01`

    See Also
    --------
    max_pool : Same thing but with max pooling

    Examples
    --------
    >>> import theano
    >>> import theano.tensor as T
    >>> from pylearn2.models.mlp import mean_pool
    >>> import numpy as np
    >>> t = np.array([[1, 1, 3, 3],
    ...               [1, 1, 3, 3],
    ...               [5, 5, 7, 7],
    ...               [5, 5, 7, 7],
    ...               [9, 9, 11, 11],
    ...               [9, 9, 11, 11]])

    >>> X = np.zeros((3, t.shape[0], t.shape[1]))
    >>> X[:] = t
    >>> X = X[np.newaxis]
    >>> X_sym = T.tensor4('X')
    >>> pool_it = mean_pool(X_sym, pool_shape=(2, 2), pool_stride=(2, 2),
    ...                     image_shape=(6, 4))
    >>> f = theano.function(inputs=[X_sym], outputs=pool_it)

    This will pool over over windows of size (2, 2) while also stepping by this
    same amount, shrinking the examples input to [[1, 3], [5, 7], [9, 11]].
    """
    mx = None
    r, c = image_shape
    pr, pc = pool_shape
    rs, cs = pool_stride

    # Compute index in pooled space of last needed pool
    # (needed = each input pixel must appear in at least one pool)
    def last_pool(im_shp, p_shp, p_strd):
        rval = int(np.ceil(float(im_shp - p_shp) / p_strd))
        assert p_strd * rval + p_shp >= im_shp
        assert p_strd * (rval - 1) + p_shp < im_shp
        return rval
    # Compute starting row of the last pool
    last_pool_r = last_pool(image_shape[0],
                            pool_shape[0],
                            pool_stride[0]) * pool_stride[0]
    # Compute number of rows needed in image for all indexes to work out
    required_r = last_pool_r + pr

    last_pool_c = last_pool(image_shape[1],
                            pool_shape[1],
                            pool_stride[1]) * pool_stride[1]
    required_c = last_pool_c + pc

    for bc01v in get_debug_values(bc01):
        assert not contains_inf(bc01v)
        assert bc01v.shape[2] == image_shape[0]
        assert bc01v.shape[3] == image_shape[1]

    wide_infinity = T.alloc(-np.inf,
                            bc01.shape[0],
                            bc01.shape[1],
                            required_r,
                            required_c)

    name = bc01.name
    if name is None:
        name = 'anon_bc01'
    bc01 = T.set_subtensor(wide_infinity[:, :, 0:r, 0:c], bc01)
    bc01.name = 'infinite_padded_' + name

    # Create a 'mask' used to keep count of the number of elements summed for
    # each position
    wide_infinity_count = T.alloc(0, bc01.shape[0], bc01.shape[1], required_r,
                                  required_c)
    bc01_count = T.set_subtensor(wide_infinity_count[:, :, 0:r, 0:c], 1)

    for row_within_pool in xrange(pool_shape[0]):
        row_stop = last_pool_r + row_within_pool + 1
        for col_within_pool in xrange(pool_shape[1]):
            col_stop = last_pool_c + col_within_pool + 1
            cur = bc01[:,
                       :,
                       row_within_pool:row_stop:rs,
                       col_within_pool:col_stop:cs]
            cur.name = ('mean_pool_cur_' + bc01.name + '_' +
                        str(row_within_pool) + '_' + str(col_within_pool))
            cur_count = bc01_count[:,
                                   :,
                                   row_within_pool:row_stop:rs,
                                   col_within_pool:col_stop:cs]
            if mx is None:
                mx = cur
                count = cur_count
            else:
                mx = mx + cur
                count = count + cur_count
                mx.name = ('mean_pool_mx_' + bc01.name + '_' +
                           str(row_within_pool) + '_' + str(col_within_pool))

    mx /= count
    mx.name = 'mean_pool('+name+')'

    for mxv in get_debug_values(mx):
        assert isfinite(mxv)

    return mx


@wraps(_WD)
def WeightDecay(*args, **kwargs):
    warnings.warn("pylearn2.models.mlp.WeightDecay has moved to "
                  "pylearn2.costs.mlp.WeightDecay")
    return _WD(*args, **kwargs)


@wraps(_L1WD)
def L1WeightDecay(*args, **kwargs):
    warnings.warn("pylearn2.models.mlp.L1WeightDecay has moved to "
                  "pylearn2.costs.mlp.WeightDecay")
    return _L1WD(*args, **kwargs)


class LinearGaussian(Linear):
    """
    A Linear layer augmented with a precision vector, for modeling
    conditionally Gaussian data.

    Specifically, given an input x, this layer models the distrbution over
    the output as

    y ~ p(y | x) = N(y | Wx + b, beta^-1)

    i.e., y is conditionally Gaussian with mean Wx + b and variance
    beta^-1.

    beta is a diagonal precision matrix so beta^-1 is a diagonal covariance
    matrix.

    Internally, beta is stored as the vector of diagonal values on this
    matrix.

    Since the output covariance is not a function of the input, this does
    not provide an example-specific estimate of the error in the mean.
    However, the vector-valued beta does mean that maximizing log p(y | x)
    will reweight the mean squared error so that variables that can be
    estimated easier will receive a higher penalty. This is one way of
    adapting the model better to heterogenous data.

    Parameters
    ----------
    init_beta : float or ndarray
        Any value > 0 that can be broadcasted to a vector of shape (dim, ).
        The elements of beta are initialized to this value.
        A good value is often the precision (inverse variance) of the target
        variables in the training set, as provided by the
        `beta_from_targets` function. This is the optimal beta for a dummy
        model that just predicts the mean target value from the training set.
    min_beta : float
        The elements of beta are constrained to be >= this value.
        This value must be > 0., otherwise the output conditional is not
        constrained to be a valid probability distribution.
        A good value is often the precision (inverse variance) of the target
        variables in the training set, as provided by the
        `beta_from_targets` function. This is the optimal beta for a dummy
        model that just predicts the mean target value from the training set.
        A trained model should always be able to obtain at least this much
        precision, at least on the training set.
    max_beta : float
        The elements of beta are constrained to be <= this value.
        We impose this constraint because for problems
        where the training set values can be predicted
        exactly, beta can grow without bound, which also makes the
        gradients grow without bound, resulting in numerical problems.
    kwargs : dict
        Arguments to the `Linear` superclass.
    """

    def __init__(self, init_beta, min_beta, max_beta, beta_lr_scale, **kwargs):
        super(LinearGaussian, self).__init__(**kwargs)
        self.__dict__.update(locals())
        del self.self
        del self.kwargs

    @wraps(Layer.set_input_space)
    def set_input_space(self, space):

        super(LinearGaussian, self).set_input_space(space)
        assert isinstance(self.output_space, VectorSpace)
        self.beta = sharedX(self.output_space.get_origin() + self.init_beta,
                            'beta')

    @wraps(Linear.get_monitoring_channels)
    def get_monitoring_channels(self):
        warnings.warn("Layer.get_monitoring_channels is " +
                      "deprecated. Use get_layer_monitoring_channels " +
                      "instead. Layer.get_monitoring_channels " +
                      "will be removed on or after september 24th 2014",
                      stacklevel=2)

        rval = super(LinearGaussian, self).get_monitoring_channels()
        assert isinstance(rval, OrderedDict)
        rval['beta_min'] = self.beta.min()
        rval['beta_mean'] = self.beta.mean()
        rval['beta_max'] = self.beta.max()
        return rval

    @wraps(Linear.get_monitoring_channels_from_state)
    def get_monitoring_channels_from_state(self, state, target=None):
        warnings.warn("Layer.get_monitoring_channels_from_state is " +
                      "deprecated. Use get_layer_monitoring_channels " +
                      "instead. Layer.get_monitoring_channels_from_state " +
                      "will be removed on or after september 24th 2014",
                      stacklevel=2)

        rval = super(LinearGaussian, self).get_monitoring_channels()
        assert isinstance(rval, OrderedDict)
        rval['beta_min'] = self.beta.min()
        rval['beta_mean'] = self.beta.mean()
        rval['beta_max'] = self.beta.max()

        if target:
            rval['mse'] = T.sqr(state - target).mean()
        return rval

    @wraps(Layer.get_layer_monitoring_channels)
    def get_layer_monitoring_channels(self, state_below=None,
                                      state=None, targets=None):

        rval = super(LinearGaussian,
                     self).get_layer_monitoring_channels(state_below,
                                                         state,
                                                         targets)
        assert isinstance(rval, OrderedDict)
        rval['beta_min'] = self.beta.min()
        rval['beta_mean'] = self.beta.mean()
        rval['beta_max'] = self.beta.max()

        if targets:
            rval['mse'] = T.sqr(state - targets).mean()
        return rval

    @wraps(Linear.cost)
    def cost(self, Y, Y_hat):
        return (0.5 * T.dot(T.sqr(Y-Y_hat), self.beta).mean() -
                0.5 * T.log(self.beta).sum())

    @wraps(Layer._modify_updates)
    def _modify_updates(self, updates):

        super(LinearGaussian, self)._modify_updates(updates)

        if self.beta in updates:
            updates[self.beta] = T.clip(updates[self.beta],
                                        self.min_beta,
                                        self.max_beta)

    @wraps(Layer.get_lr_scalers)
    def get_lr_scalers(self):

        rval = super(LinearGaussian, self).get_lr_scalers()
        if self.beta_lr_scale is not None:
            rval[self.beta] = self.beta_lr_scale
        return rval

    @wraps(Layer.get_params)
    def get_params(self):

        return super(LinearGaussian, self).get_params() + [self.beta]


def beta_from_design(design, min_var=1e-6, max_var=1e6):
    """
    Returns the marginal precision of a design matrix.

    Parameters
    ----------
    design : ndarray
        A numpy ndarray containing a design matrix
    min_var : float
    max_var : float
        All variances are constrained to lie in the range [min_var, max_var]
        to avoid numerical issues like infinite precision.

    Returns
    -------
    beta : ndarray
        A 1D vector containing the marginal precision of each variable in the
        design matrix.
    """
    return 1. / np.clip(design.var(axis=0), min_var, max_var)


def beta_from_targets(dataset, **kwargs):
    """
    Returns the marginal precision of the targets in a dataset.

    Parameters
    ----------
    dataset : DenseDesignMatrix
        A DenseDesignMatrix with a targets field `y`
    kwargs : dict
        Extra arguments to `beta_from_design`

    Returns
    -------
    beta : ndarray
        A 1-D vector containing the marginal precision of the *targets* in
        `dataset`.
    """
    return beta_from_design(dataset.y, **kwargs)


def beta_from_features(dataset, **kwargs):
    """
    Returns the marginal precision of the features in a dataset.

    Parameters
    ----------
    dataset : DenseDesignMatrix
        The dataset to compute the precision on.
    kwargs : dict
        Passed through to `beta_from_design`

    Returns
    -------
    beta : ndarray
        Vector of precision values for each feature in `dataset`
    """
    return beta_from_design(dataset.X, **kwargs)


def mean_of_targets(dataset):
    """
    Returns the mean of the targets in a dataset.

    Parameters
    ----------
    dataset : DenseDesignMatrix

    Returns
    -------
    mn : ndarray
        A 1-D vector with entry i giving the mean of target i
    """
    return dataset.y.mean(axis=0)


class PretrainedLayer(Layer):
    """
    A layer whose weights are initialized, and optionally fixed,
    based on prior training.

    Parameters
    ----------
    layer_content : Model
        Should implement "upward_pass" (RBM and Autoencoder do this)
    freeze_params: bool
        If True, regard layer_conent's parameters as fixed
        If False, they become parameters of this layer and can be
        fine-tuned to optimize the MLP's cost function.
    """

    def __init__(self, layer_name, layer_content, freeze_params=False):
        super(PretrainedLayer, self).__init__()
        self.__dict__.update(locals())
        del self.self

    @wraps(Layer.set_input_space)
    def set_input_space(self, space):

        assert self.get_input_space() == space

    @wraps(Layer.get_params)
    def get_params(self):

        if self.freeze_params:
            return []
        return self.layer_content.get_params()

    @wraps(Layer.get_input_space)
    def get_input_space(self):

        return self.layer_content.get_input_space()

    @wraps(Layer.get_output_space)
    def get_output_space(self):

        return self.layer_content.get_output_space()

    @wraps(Layer.get_monitoring_channels)
    def get_monitoring_channels(self):
        warnings.warn("Layer.get_monitoring_channels is " +
                      "deprecated. Use get_layer_monitoring_channels " +
                      "instead. Layer.get_monitoring_channels " +
                      "will be removed on or after september 24th 2014",
                      stacklevel=2)

        return OrderedDict([])

    @wraps(Layer.get_layer_monitoring_channels)
    def get_layer_monitoring_channels(self, state_below=None,
                                      state=None, targets=None):
        return OrderedDict([])

    @wraps(Layer.fprop)
    def fprop(self, state_below):

        return self.layer_content.upward_pass(state_below)


class CompositeLayer(Layer):
    """
    A Layer that runs several layers in parallel. Its default behavior
    is to pass the layer's input to each of the components.
    Alternatively, it can take a CompositeSpace as an input and a mapping
    from inputs to layers i.e. providing each component layer with a
    subset of the inputs.

    Parameters
    ----------
    layer_name : str
        The name of this layer
    layers : tuple or list
        The component layers to run in parallel.
    inputs_to_layers : dict mapping int to list of ints, optional
        Can only be used if the input space is a CompositeSpace.
        If inputs_to_layers[i] contains j, it means input i will
        be given as input to component j. Note that if multiple inputs are
        passed on to e.g. an inner CompositeLayer, the same order will
        be maintained. If the list is empty, the input will be discarded.
        If an input does not appear in the dictionary, it will be given to
        all components.

    Examples
    --------
    >>> composite_layer = CompositeLayer(
    ...     layer_name='composite_layer',
    ...     layers=[Tanh(7, 'h0', 0.1), Sigmoid(5, 'h1', 0.1)],
    ...     inputs_to_layers={
    ...         0: [1],
    ...         1: [0]
    ...     })

    This CompositeLayer has a CompositeSpace with 2 subspaces as its
    input space. The first input is given to the Sigmoid layer, the second
    input is given to the Tanh layer.

    >>> wrapper_layer = CompositeLayer(
    ...     layer_name='wrapper_layer',
    ...     layers=[Linear(9, 'h2', 0.1),
    ...             composite_layer,
    ...             Tanh(7, 'h3', 0.1)],
    ...     inputs_to_layers={
    ...         0: [1],
    ...         2: []
    ...     })

    This CompositeLayer takes 3 inputs. The first one is given to the
    inner CompositeLayer. The second input is passed on to each component
    layer i.e. to the Tanh, Linear as well as CompositeLayer. The third
    input is discarded. Note that the inner CompositeLayer wil receive
    the inputs with the same ordering i.e. [0, 1], and never [1, 0].
    """
    def __init__(self, layer_name, layers, inputs_to_layers=None):
        self.num_layers = len(layers)
        if inputs_to_layers is not None:
            if not isinstance(inputs_to_layers, dict):
                raise TypeError("CompositeLayer expected inputs_to_layers to "
                                "be dict, got " + str(type(inputs_to_layers)))
            self.inputs_to_layers = OrderedDict()
            for key in sorted(inputs_to_layers):
                assert isinstance(key, py_integer_types)
                assert 0 <= key < self.num_layers
                value = inputs_to_layers[key]
                assert is_iterable(value)
                assert all(isinstance(v, py_integer_types) for v in value)
                # Check 'not value' to support case of empty list
                assert not value or all(0 <= v < self.num_layers
                                        for v in value)
                self.inputs_to_layers[key] = sorted(value)
        super(CompositeLayer, self).__init__()
        self.__dict__.update(locals())

        del self.self

    @property
    def routing_needed(self):
        return self.inputs_to_layers is not None

    @wraps(Layer.set_input_space)
    def set_input_space(self, space):
        if not isinstance(space, CompositeSpace):
            if self.inputs_to_layers is not None:
                raise ValueError("CompositeLayer received an inputs_to_layers "
                                 "mapping, but does not have a CompositeSpace "
                                 "as its input space, so there is nothing to "
                                 "map. Received " + str(space) + " as input "
                                 "space.")
        elif self.routing_needed:
            if not max(self.inputs_to_layers) < len(space.components):
                raise ValueError("The inputs_to_layers mapping of "
                                 "CompositeSpace contains they key " +
                                 str(max(self.inputs_to_layers)) + " "
                                 "(0-based) but the input space only "
                                 "contains " + str(self.num_layers) + " "
                                 "layers.")
            # Invert the dictionary
            self.layers_to_inputs = OrderedDict()
            for i in xrange(self.num_layers):
                inputs = []
                for j in xrange(len(space.components)):
                    if j in self.inputs_to_layers:
                        if i in self.inputs_to_layers[j]:
                            inputs.append(j)
                    else:
                        inputs.append(j)
                self.layers_to_inputs[i] = inputs
        for i, layer in enumerate(self.layers):
            if self.routing_needed and i in self.layers_to_inputs:
                cur_space = space.restrict(self.layers_to_inputs[i])
            else:
                cur_space = space
            layer.set_input_space(cur_space)

        self.input_space = space
        self.output_space = CompositeSpace(tuple(layer.get_output_space()
                                                 for layer in self.layers))
        self._target_space = CompositeSpace(tuple(layer.get_target_space()
                                                  for layer in self.layers))

    @wraps(Layer.get_params)
    def get_params(self):
        rval = []
        for layer in self.layers:
            rval = safe_union(layer.get_params(), rval)
        return rval

    @wraps(Layer.fprop)
    def fprop(self, state_below):
        rvals = []
        for i, layer in enumerate(self.layers):
            if self.routing_needed and i in self.layers_to_inputs:
                cur_state_below = [state_below[j]
                                   for j in self.layers_to_inputs[i]]
                # This is to mimic the behavior of CompositeSpace's restrict
                # method, which only returns a CompositeSpace when the number
                # of components is greater than 1
                if len(cur_state_below) == 1:
                    cur_state_below, = cur_state_below
            else:
                cur_state_below = state_below
            rvals.append(layer.fprop(cur_state_below))
        return tuple(rvals)

    def _weight_decay_aggregate(self, method_name, coeff):
        if isinstance(coeff, py_float_types):
            return T.sum([getattr(layer, method_name)(coeff)
                          for layer in self.layers])
        elif is_iterable(coeff):
            assert all(layer_coeff >= 0 for layer_coeff in coeff)
            return T.sum([getattr(layer, method_name)(layer_coeff) for
                          layer, layer_coeff in safe_zip(self.layers, coeff)
                          if layer_coeff > 0], dtype=config.floatX)
        else:
            raise TypeError("CompositeLayer's " + method_name + " received "
                            "coefficients of type " + str(type(coeff)) + " "
                            "but must be provided with a float or list/tuple")

    def get_weight_decay(self, coeff):
        """
        Provides an expression for a squared L2 penalty on the weights,
        which is the weighted sum of the squared L2 penalties of the layer
        components.

        Parameters
        ----------
        coeff : float or tuple/list
            The coefficient on the squared L2 weight decay penalty for
            this layer. If a single value is provided, this coefficient is
            used for each component layer. If a list of tuple of
            coefficients is given they are passed on to the component
            layers in the given order.

        Returns
        -------
        weight_decay : theano.gof.Variable
            An expression for the squared L2 weight decay penalty term for
            this layer.
        """
        return self._weight_decay_aggregate('get_weight_decay', coeff)

    def get_l1_weight_decay(self, coeff):
        """
        Provides an expression for a squared L1 penalty on the weights,
        which is the weighted sum of the squared L1 penalties of the layer
        components.

        Parameters
        ----------
        coeff : float or tuple/list
            The coefficient on the L1 weight decay penalty for this layer.
            If a single value is provided, this coefficient is used for
            each component layer. If a list of tuple of coefficients is
            given they are passed on to the component layers in the
            given order.

        Returns
        -------
        weight_decay : theano.gof.Variable
            An expression for the L1 weight decay penalty term for this
            layer.
        """
        return self._weight_decay_aggregate('get_l1_weight_decay', coeff)

    @wraps(Layer.cost)
    def cost(self, Y, Y_hat):
        return sum(layer.cost(Y_elem, Y_hat_elem)
                   for layer, Y_elem, Y_hat_elem in
                   safe_zip(self.layers, Y, Y_hat))

    @wraps(Layer.set_mlp)
    def set_mlp(self, mlp):
        super(CompositeLayer, self).set_mlp(mlp)
        for layer in self.layers:
            layer.set_mlp(mlp)

    @wraps(Layer.get_layer_monitoring_channels)
    def get_layer_monitoring_channels(self, state_below=None,
                                      state=None, targets=None):
        rval = OrderedDict()
        # TODO: reduce redundancy with fprop method
        for i, layer in enumerate(self.layers):
            if self.routing_needed and i in self.layers_to_inputs:
                cur_state_below = [state_below[j]
                                   for j in self.layers_to_inputs[i]]
                # This is to mimic the behavior of CompositeSpace's restrict
                # method, which only returns a CompositeSpace when the number
                # of components is greater than 1
                if len(cur_state_below) == 1:
                    cur_state_below, = cur_state_below
            else:
                cur_state_below = state_below

            if state is not None:
                cur_state = state[i]
            else:
                cur_state = None

            if targets is not None:
                cur_targets = targets[i]
            else:
                cur_targets = None

            d = layer.get_layer_monitoring_channels(
                cur_state_below, cur_state, cur_targets)

            for key in d:
                rval[layer.layer_name + '_' + key] = d[key]

        return rval

    @wraps(Model._modify_updates)
    def _modify_updates(self, updates):
        for layer in self.layers:
            layer.modify_updates(updates)

    @wraps(Layer.get_lr_scalers)
    def get_lr_scalers(self):

        return get_lr_scalers_from_layers(self)


class FlattenerLayer(Layer):
    """
    A wrapper around a different layer that flattens
    the original layer's output.

    The cost works by unflattening the target and then
    calling the wrapped Layer's cost.

    This is mostly intended for use with CompositeLayer as the wrapped
    Layer, and is mostly useful as a workaround for theano not having
    a TupleVariable with which to represent a composite target.

    There are obvious memory, performance, and readability issues with doing
    this, so really it would be better for theano to support TupleTypes.

    See pylearn2.sandbox.tuple_var and the theano-dev e-mail thread
    "TupleType".

    Parameters
    ----------
    raw_layer : WRITEME
        WRITEME
    """

    def __init__(self, raw_layer):
        super(FlattenerLayer, self).__init__()
        self.__dict__.update(locals())
        del self.self
        self.layer_name = raw_layer.layer_name

    @wraps(Layer.set_input_space)
    def set_input_space(self, space):

        self.raw_layer.set_input_space(space)
        total_dim = self.raw_layer.get_output_space().get_total_dimension()
        self.output_space = VectorSpace(total_dim)

    @wraps(Layer.get_input_space)
    def get_input_space(self):
        return self.raw_layer.get_input_space()

    @wraps(Layer.get_monitoring_channels)
    def get_monitoring_channels(self, data):
        return self.raw_layer.get_monitoring_channels(data)

    @wraps(Layer.get_layer_monitoring_channels)
    def get_layer_monitoring_channels(self, state_below=None,
                                      state=None, targets=None):
        if targets is not None:
            targets = self.get_target_space().format_as(
                targets, self.raw_layer.get_target_space())
        return self.raw_layer.get_layer_monitoring_channels(
            state_below=state_below,
            state=self.get_output_space().format_as(
                state, self.raw_layer.get_output_space()),
            targets=targets
            )

    @wraps(Layer.get_monitoring_data_specs)
    def get_monitoring_data_specs(self):
        return self.raw_layer.get_monitoring_data_specs()

    @wraps(Layer.get_params)
    def get_params(self):
        return self.raw_layer.get_params()

    @wraps(Layer.get_weights)
    def get_weights(self):
        return self.raw_layer.get_weights()

    @wraps(Layer.get_weight_decay)
    def get_weight_decay(self, coeffs):
        return self.raw_layer.get_weight_decay(coeffs)

    @wraps(Layer.get_l1_weight_decay)
    def get_l1_weight_decay(self, coeffs):
        return self.raw_layer.get_l1_weight_decay(coeffs)

    @wraps(Layer.set_batch_size)
    def set_batch_size(self, batch_size):
        self.raw_layer.set_batch_size(batch_size)

    @wraps(Layer.censor_updates)
    def censor_updates(self, updates):
        self.raw_layer.censor_updates(updates)

    @wraps(Layer.get_lr_scalers)
    def get_lr_scalers(self):
        return self.raw_layer.get_lr_scalers()

    @wraps(Layer.fprop)
    def fprop(self, state_below):

        raw = self.raw_layer.fprop(state_below)

        return self.raw_layer.get_output_space().format_as(raw,
                                                           self.output_space)

    @wraps(Layer.cost)
    def cost(self, Y, Y_hat):

        raw_space = self.raw_layer.get_output_space()
        target_space = self.output_space
        raw_Y = target_space.format_as(Y, raw_space)

        if isinstance(raw_space, CompositeSpace):
            # Pick apart the Join that our fprop used to make Y_hat
            assert hasattr(Y_hat, 'owner')
            owner = Y_hat.owner
            assert owner is not None
            assert str(owner.op) == 'Join'
            # first input to join op is the axis
            raw_Y_hat = tuple(owner.inputs[1:])
        else:
            # To implement this generally, we'll need to give Spaces an
            # undo_format or something. You can't do it with format_as
            # in the opposite direction because Layer.cost needs to be
            # able to assume that Y_hat is the output of fprop
            raise NotImplementedError()
        raw_space.validate(raw_Y_hat)

        return self.raw_layer.cost(raw_Y, raw_Y_hat)

    @wraps(Layer.set_mlp)
    def set_mlp(self, mlp):

        super(FlattenerLayer, self).set_mlp(mlp)
        self.raw_layer.set_mlp(mlp)

    @wraps(Layer.get_weights)
    def get_weights(self):

        return self.raw_layer.get_weights()


class WindowLayer(Layer):
    """
    Layer used to select a window of an image input.
    The input of the layer must be Conv2DSpace.

    Parameters
    ----------
    layer_name : str
        A name for this layer.
    window : tuple
        A four-tuple of ints indicating respectively
        the top left x and y position, and
        the bottom right x and y position of the window.
    """

    def __init__(self, layer_name, window):
        super(WindowLayer, self).__init__()
        self.__dict__.update(locals())
        del self.self
        if window[0] < 0 or window[0] > window[2] or \
           window[1] < 0 or window[1] > window[3]:
            raise ValueError("WindowLayer: bad window parameter")

    @wraps(Layer.fprop)
    def fprop(self, state_below):
        extracts = [slice(None), slice(None), slice(None), slice(None)]
        extracts[self.rows] = slice(self.window[0], self.window[2] + 1)
        extracts[self.cols] = slice(self.window[1], self.window[3] + 1)
        extracts = tuple(extracts)

        return state_below[extracts]

    @wraps(Layer.set_input_space)
    def set_input_space(self, space):
        self.input_space = space

        if not isinstance(space, Conv2DSpace):
            raise TypeError("The input to a Window layer should be a "
                            "Conv2DSpace,  but layer " + self.layer_name +
                            " got " + str(type(self.input_space)))
        axes = space.axes
        self.rows = axes.index(0)
        self.cols = axes.index(1)

        nrows = space.shape[0]
        ncols = space.shape[1]

        if self.window[2] + 1 > nrows or self.window[3] + 1 > ncols:
            raise ValueError("WindowLayer: bad window shape. "
                             "Input is [" + str(nrows) + ", " +
                             str(ncols) + "], "
                             "but layer " + self.layer_name + " has window "
                             + str(self.window))
        self.output_space = Conv2DSpace(
            shape=[self.window[2] - self.window[0] + 1,
                   self.window[3] - self.window[1] + 1],
            num_channels=space.num_channels,
            axes=axes)

    @wraps(Layer.get_params)
    def get_params(self):
        return []

    @wraps(Layer.get_monitoring_channels)
    def get_monitoring_channels(self):
        return []


def generate_dropout_mask(mlp, default_include_prob=0.5,
                          input_include_probs=None, rng=(2013, 5, 17)):
    """
    Generate a dropout mask (as an integer) given inclusion
    probabilities.

    Parameters
    ----------
    mlp : object
        An MLP object.
    default_include_prob : float, optional
        The probability of including an input to a hidden
        layer, for layers not listed in `input_include_probs`.
        Default is 0.5.
    input_include_probs : dict, optional
        A dictionary  mapping layer names to probabilities
        of input inclusion for that layer. Default is `None`,
        in which `default_include_prob` is used for all
        layers.
    rng : RandomState object or seed, optional
        A `numpy.random.RandomState` object or a seed used to
        create one.

    Returns
    -------
    mask : int
        An integer indexing a dropout mask for the network,
        drawn with the appropriate probability given the
        inclusion probabilities.
    """
    if input_include_probs is None:
        input_include_probs = {}
    if not hasattr(rng, 'uniform'):
        rng = np.random.RandomState(rng)
    total_units = 0
    mask = 0
    for layer in mlp.layers:
        if layer.layer_name in input_include_probs:
            p = input_include_probs[layer.layer_name]
        else:
            p = default_include_prob
        for _ in xrange(layer.get_input_space().get_total_dimension()):
            mask |= int(rng.uniform() < p) << total_units
            total_units += 1
    return mask


def sampled_dropout_average(mlp, inputs, num_masks,
                            default_input_include_prob=0.5,
                            input_include_probs=None,
                            default_input_scale=2.,
                            input_scales=None,
                            rng=(2013, 05, 17),
                            per_example=False):
    """
    Take the geometric mean over a number of randomly sampled
    dropout masks for an MLP with softmax outputs.

    Parameters
    ----------
    mlp : object
        An MLP object.
    inputs : tensor_like
        A Theano variable representing a minibatch appropriate
        for fpropping through the MLP.
    num_masks : int
        The number of masks to sample.
    default_input_include_prob : float, optional
        The probability of including an input to a hidden
        layer, for layers not listed in `input_include_probs`.
        Default is 0.5.
    input_include_probs : dict, optional
        A dictionary  mapping layer names to probabilities
        of input inclusion for that layer. Default is `None`,
        in which `default_include_prob` is used for all
        layers.
    default_input_scale : float, optional
        The amount to scale input in dropped out layers.
    input_scales : dict, optional
        A dictionary  mapping layer names to constants by
        which to scale the input.
    rng : RandomState object or seed, optional
        A `numpy.random.RandomState` object or a seed used to
        create one.
    per_example : bool, optional
        If `True`, generate a different mask for every single
        test example, so you have `num_masks` per example
        instead of `num_mask` networks total. If `False`,
        `num_masks` masks are fixed in the graph.

    Returns
    -------
    geo_mean : tensor_like
        A symbolic graph for the geometric mean prediction of
        all the networks.
    """
    if input_include_probs is None:
        input_include_probs = {}

    if input_scales is None:
        input_scales = {}

    if not hasattr(rng, 'uniform'):
        rng = np.random.RandomState(rng)

    mlp._validate_layer_names(list(input_include_probs.keys()))
    mlp._validate_layer_names(list(input_scales.keys()))

    if per_example:
        outputs = [mlp.dropout_fprop(inputs, default_input_include_prob,
                                     input_include_probs,
                                     default_input_scale,
                                     input_scales)
                   for _ in xrange(num_masks)]

    else:
        masks = [generate_dropout_mask(mlp, default_input_include_prob,
                                       input_include_probs, rng)
                 for _ in xrange(num_masks)]

        outputs = [mlp.masked_fprop(inputs, mask, None,
                                    default_input_scale, input_scales)
                   for mask in masks]

    return geometric_mean_prediction(outputs)


def exhaustive_dropout_average(mlp, inputs, masked_input_layers=None,
                               default_input_scale=2., input_scales=None):
    """
    Take the geometric mean over all dropout masks of an
    MLP with softmax outputs.

    Parameters
    ----------
    mlp : object
        An MLP object.
    inputs : tensor_like
        A Theano variable representing a minibatch appropriate
        for fpropping through the MLP.
    masked_input_layers : list, optional
        A list of layer names whose input should be masked.
        Default is all layers (including the first hidden
        layer, i.e. mask the input).
    default_input_scale : float, optional
        The amount to scale input in dropped out layers.
    input_scales : dict, optional
        A dictionary  mapping layer names to constants by
        which to scale the input.

    Returns
    -------
    geo_mean : tensor_like
        A symbolic graph for the geometric mean prediction
        of all exponentially many masked subnetworks.

    Notes
    -----
    This is obviously exponential in the size of the network,
    don't do this except for tiny toy networks.
    """
    if masked_input_layers is None:
        masked_input_layers = mlp.layer_names
    mlp._validate_layer_names(masked_input_layers)

    if input_scales is None:
        input_scales = {}
    mlp._validate_layer_names(input_scales.keys())

    if any(key not in masked_input_layers for key in input_scales):
        not_in = [key for key in input_scales
                  if key not in mlp.layer_names]
        raise ValueError(", ".join(not_in) + " in input_scales"
                         " but not masked")

    num_inputs = mlp.get_total_input_dimension(masked_input_layers)
    outputs = [mlp.masked_fprop(inputs, mask, masked_input_layers,
                                default_input_scale, input_scales)
               for mask in xrange(2 ** num_inputs)]
    return geometric_mean_prediction(outputs)


def geometric_mean_prediction(forward_props):
    """
    Take the geometric mean over all dropout masks of an
    MLP with softmax outputs.

    Parameters
    ----------
    forward_props : list
        A list of Theano graphs corresponding to forward
        propagations through the network with different
        dropout masks.

    Returns
    -------
    geo_mean : tensor_like
        A symbolic graph for the geometric mean prediction
        of all exponentially many masked subnetworks.

    Notes
    -----
    This is obviously exponential in the size of the network,
    don't do this except for tiny toy networks.
    """
    presoftmax = []
    for out in forward_props:
        assert isinstance(out.owner.op, T.nnet.Softmax)
        assert len(out.owner.inputs) == 1
        presoftmax.append(out.owner.inputs[0])
    average = reduce(lambda x, y: x + y, presoftmax) / float(len(presoftmax))
    return T.nnet.softmax(average)


class BadInputSpaceError(TypeError):
    """
    An error raised by an MLP layer when set_input_space is given an
    object that is not one of the Spaces that layer supports.
    """


def get_lr_scalers_from_layers(owner):
    """
    Get the learning rate scalers for all member layers of
    `owner`.

    Parameters
    ----------
    owner : Model
        Any Model with a `layers` field

    Returns
    -------
    lr_scalers : OrderedDict
        A dictionary mapping parameters of `owner` to learning
        rate scalers.
    """
    rval = OrderedDict()

    params = owner.get_params()

    for layer in owner.layers:
        contrib = layer.get_lr_scalers()

        assert isinstance(contrib, OrderedDict)
        # No two layers can contend to scale a parameter
        assert not any([key in rval for key in contrib])
        # Don't try to scale anything that's not a parameter
        assert all([key in params for key in contrib])

        rval.update(contrib)
    assert all([isinstance(val, float) for val in rval.values()])

    return rval<|MERGE_RESOLUTION|>--- conflicted
+++ resolved
@@ -1442,14 +1442,11 @@
 
             Z = T.dot(state_below, self.W) + b
 
-<<<<<<< HEAD
         Z.tag.softmax_input = self.layer_name
-=======
         if self.non_redundant:
             zeros = T.alloc(0., Z.shape[0], 1)
             Z = T.concatenate((zeros, Z), axis=1)
 
->>>>>>> df49a000
         rval = T.nnet.softmax(Z)
 
         for value in get_debug_values(rval):
@@ -1462,7 +1459,6 @@
 
         assert hasattr(Y_hat, 'owner')
         owner = Y_hat.owner
-<<<<<<< HEAD
         z = None
         while owner is not None:
             if isinstance(owner.op, T.nnet.Softmax):
@@ -1471,17 +1467,6 @@
             else:
                 owner = owner.inputs[0].owner
         assert getattr(z.tag, 'softmax_input', None) == self.layer_name
-=======
-        assert owner is not None
-        op = owner.op
-        if isinstance(op, Print):
-            assert len(owner.inputs) == 1
-            Y_hat, = owner.inputs
-            owner = Y_hat.owner
-            op = owner.op
-        assert isinstance(op, T.nnet.Softmax)
-        z, = owner.inputs
->>>>>>> df49a000
         assert z.ndim == 2
 
         z = z - z.max(axis=1).dimshuffle(0, 'x')
