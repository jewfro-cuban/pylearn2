__authors__ = "Ian Goodfellow"
__copyright__ = "Copyright 2010-2012, Universite de Montreal"
__credits__ = ["Ian Goodfellow"]
__license__ = "3-clause BSD"
__maintainer__ = "Ian Goodfellow"
__email__ = "goodfeli@iro"

import numpy as N
np = N
from pylearn2.datasets import dense_design_matrix
from pylearn2.datasets import control
from pylearn2.utils import serial
from pylearn2.utils.mnist_ubyte import read_mnist_images
from pylearn2.utils.mnist_ubyte import read_mnist_labels

class MNIST(dense_design_matrix.DenseDesignMatrix):
    def __init__(self, which_set, center = False, shuffle = False,
            one_hot = False, binarize = False, start = None,
            stop = None, axes=['b', 0, 1, 'c'],
            preprocessor = None,
            fit_preprocessor = False,
            fit_test_preprocessor = False):

        self.args = locals()


        if which_set not in ['train','test']:
            if which_set == 'valid':
                raise ValueError("There is no such thing as the MNIST "
"validation set. MNIST consists of 60,000 train examples and 10,000 test"
" examples. If you wish to use a validation set you should divide the train "
"set yourself. The pylearn2 dataset implements and will only ever implement "
"the standard train / test split used in the literature.")
            raise ValueError('Unrecognized which_set value "%s".' %
                    (which_set,)+'". Valid values are ["train","test"].')

        def dimshuffle(b01c):
            default = ('b', 0, 1, 'c')
            return b01c.transpose(*[default.index(axis) for axis in axes])

        if control.get_load_data():
            path = "${PYLEARN2_DATA_PATH}/mnist/"
            if which_set == 'train':
                im_path = path + 'train-images-idx3-ubyte'
                label_path = path + 'train-labels-idx1-ubyte'
            else:
                assert which_set == 'test'
                im_path = path + 't10k-images-idx3-ubyte'
                label_path = path + 't10k-labels-idx1-ubyte'
            # Path substitution done here in order to make the lower-level
            # mnist_ubyte.py as stand-alone as possible (for reuse in, e.g.,
            # the Deep Learning Tutorials, or in another package).
            im_path = serial.preprocess(im_path)
            label_path = serial.preprocess(label_path)
            topo_view = read_mnist_images(im_path, dtype='float32')
            y = read_mnist_labels(label_path)

            if binarize:
                topo_view = ( topo_view > 0.5).astype('float32')

            self.one_hot = one_hot
            if one_hot:
                one_hot = N.zeros((y.shape[0],10),dtype='float32')
                for i in xrange(y.shape[0]):
                    one_hot[i,y[i]] = 1.
                y = one_hot

            m, r, c = topo_view.shape
            assert r == 28
            assert c == 28
            topo_view = topo_view.reshape(m,r,c,1)

            if which_set == 'train':
                assert m == 60000
            elif which_set == 'test':
                assert m == 10000
            else:
                assert False


            if center:
                topo_view -= topo_view.mean(axis=0)

            if shuffle:
                self.shuffle_rng = np.random.RandomState([1,2,3])
                for i in xrange(topo_view.shape[0]):
                    j = self.shuffle_rng.randint(m)
                    # Copy ensures that memory is not aliased.
                    tmp = topo_view[i,:,:,:].copy()
                    topo_view[i,:,:,:] = topo_view[j,:,:,:]
                    topo_view[j,:,:,:] = tmp
                    # Note: slicing with i:i+1 works for both one_hot=True/False.
                    tmp = y[i:i+1].copy()
                    y[i] = y[j]
                    y[j] = tmp


            super(MNIST,self).__init__(topo_view = dimshuffle(topo_view), y = y, axes=axes)

            assert not N.any(N.isnan(self.X))

            if start is not None:
                assert start >= 0
                if stop > self.X.shape[0]:
                    raise ValueError('stop='+str(stop)+'>'+'m='+str(self.X.shape[0]))
                assert stop > start
                self.X = self.X[start:stop,:]
                if self.X.shape[0] != stop - start:
                    raise ValueError("X.shape[0]: %d. start: %d stop: %d" % (self.X.shape[0], start, stop))
                if len(self.y.shape) > 1:
                    self.y = self.y[start:stop,:]
                else:
                    self.y = self.y[start:stop]
                assert self.y.shape[0] == stop - start
        else:
            #data loading is disabled, just make something that defines the right topology
            topo = dimshuffle(np.zeros((1,28,28,1)))
            super(MNIST,self).__init__(topo_view = topo, axes=axes)
            self.X = None

<<<<<<< HEAD
        if self.X is not None and preprocessor:
            preprocessor.apply(self)
=======
        if which_set == 'test':
            assert fit_test_preprocessor is None or (fit_preprocessor == fit_test_preprocessor)

        if preprocessor:
            preprocessor.apply(self, fit_preprocessor)
>>>>>>> a47a6632

    def adjust_for_viewer(self, X):
        return N.clip(X*2.-1.,-1.,1.)

    def adjust_to_be_viewed_with(self, X, other, per_example = False):
        return self.adjust_for_viewer(X)

    def get_test_set(self):
        args = {}
        args.update(self.args)
        del args['self']
        args['which_set'] = 'test'
        args['start'] = None
        args['stop'] = None
        args['fit_preprocessor'] = args['fit_test_preprocessor']
        args['fit_test_preprocessor'] = None
        return MNIST(**args)


class MNIST_rotated_background(dense_design_matrix.DenseDesignMatrix):

    def __init__(self, which_set, center = False, one_hot = False):
        path = "${PYLEARN2_DATA_PATH}/mnist/mnist_rotation_back_image/"+which_set

        obj = serial.load(path)
        X = obj['data']
        X = N.cast['float32'](X)
        y = N.asarray(obj['labels'])

        self.one_hot = one_hot
        if one_hot:
            one_hot = N.zeros((y.shape[0],10),dtype='float32')
            for i in xrange(y.shape[0]):
                one_hot[i,y[i]] = 1.
            y = one_hot

        if center:
            X -= X.mean(axis=0)

        view_converter = dense_design_matrix.DefaultViewConverter((28,28,1))

        super(MNIST,self).__init__(X = X, y = y, view_converter = view_converter)

        assert not N.any(N.isnan(self.X))
<|MERGE_RESOLUTION|>--- conflicted
+++ resolved
@@ -118,16 +118,11 @@
             super(MNIST,self).__init__(topo_view = topo, axes=axes)
             self.X = None
 
-<<<<<<< HEAD
-        if self.X is not None and preprocessor:
-            preprocessor.apply(self)
-=======
         if which_set == 'test':
             assert fit_test_preprocessor is None or (fit_preprocessor == fit_test_preprocessor)
 
-        if preprocessor:
+        if self.X is not None and preprocessor:
             preprocessor.apply(self, fit_preprocessor)
->>>>>>> a47a6632
 
     def adjust_for_viewer(self, X):
         return N.clip(X*2.-1.,-1.,1.)
