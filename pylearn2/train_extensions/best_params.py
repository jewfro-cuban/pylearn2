--- conflicted
+++ resolved
@@ -3,13 +3,9 @@
 
     WRITEME
 """
-<<<<<<< HEAD
-from copy import deepcopy
-=======
 import logging
 import os.path
 import socket
->>>>>>> e951776e
 import numpy
 np = numpy
 from pylearn2.train_extensions import TrainExtension
@@ -108,66 +104,16 @@
         Output filename for best model. If not provided, only stores the
         best model in memory.
     higher_is_better : bool, optional
-<<<<<<< HEAD
         Whether a higher value of channel_name indicates a better model.
-=======
-        WRITEME
-    tag_key : str, optional
-        A unique key to use for storing diagnostic information in
-        `model.tag`. If `None`, use the class name (default).
->>>>>>> e951776e
     """
     def __init__(self, channel_name, save_path=None, higher_is_better=False):
         self.channel_name = channel_name
         self.save_path = save_path
         self.higher_is_better = higher_is_better
 
-<<<<<<< HEAD
         # placeholders
         self.best_cost = np.inf
         self.best_model = None
-=======
-    def __init__(self, channel_name, save_path,higher_is_better=False,
-                 tag_key=None):
-        self.__dict__.update(locals())
-        del self.self
-        if higher_is_better:
-            self.coeff = -1.
-        else:
-            self.coeff = 1.
-        self.best_cost = np.inf
-
-        # If no tag key is provided, use the class name by default.
-        if tag_key is None:
-            tag_key = self.__class__.__name__
-        self._tag_key = tag_key
-
-    def setup(self, model, dataset, algorithm):
-        """
-        Sets some model tag entries.
-
-        Parameters
-        ----------
-        model : pylearn2.models.model.Model
-        dataset : pylearn2.datasets.dataset.Dataset
-            Not used
-        algorithm : TrainingAlgorithm
-            Not used
-        """
-        if self._tag_key in model.tag:
-            log.warning('Model tag key "%s" already found. This may indicate '
-                        'multiple instances of %s trying to use the same tag '
-                        'entry.',
-                        self._tag_key, self.__class__.__name__)
-            log.warning('If this is the case, specify tag key manually in '
-                        '%s constructor.', self.__class__.__name__)
-        # This only needs to be written once.
-        model.tag[self._tag_key]['channel_name'] = self.channel_name
-        # Useful information for locating the saved model.
-        model.tag[self._tag_key]['save_path'] = os.path.abspath(self.save_path)
-        model.tag[self._tag_key]['hostname'] = socket.gethostname()
-        self._update_tag(model)
->>>>>>> e951776e
 
     def on_monitor(self, model, dataset, algorithm):
         """
@@ -192,17 +138,13 @@
         if self.higher_is_better:
             new_cost *= -1.
 
-
         if new_cost < self.best_cost:
             self.best_cost = new_cost
-<<<<<<< HEAD
-            self.best_model = deepcopy(model)
-            if self.save_path is not None:
-                serial.save(self.save_path, model, on_overwrite='backup')
-=======
             # Update the tag of the model object before saving it.
             self._update_tag(model)
-            serial.save(self.save_path, model, on_overwrite = 'backup')
+			self.best_model = deepcopy(model)
+			if self.save_path is not None:
+	            serial.save(self.save_path, model, on_overwrite='backup')
 
     def _update_tag(self, model):
         """
@@ -214,5 +156,4 @@
             The model to update.
         """
         # More stuff to be added later. For now, we care about the best cost.
-        model.tag[self._tag_key]['best_cost'] = self.best_cost
->>>>>>> e951776e
+        model.tag[self._tag_key]['best_cost'] = self.best_cost