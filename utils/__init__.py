<<<<<<< HEAD
#wtf is this? import * is never a good idea, and this doesn't even compile for my interpreter
#from .utlc import *
#from .datasets import *
=======
# Listing everything, because "'import *' not allowed with 'from .'"
from .utlc import (
        get_constant,
        sharedX,
        subdict,
        safe_update,
        getboth,
        load_data,
        save_submission,
        create_submission,
        compute_alc,
        lookup_alc,
        )

from .datasets import (
        do_3d_scatter,
        save_plot,
        filter_labels,
        filter_nonzero,
        nonzero_features,
        BatchIterator,
        blend,
        )
>>>>>>> e519f594
<|MERGE_RESOLUTION|>--- conflicted
+++ resolved
@@ -1,8 +1,3 @@
-<<<<<<< HEAD
-#wtf is this? import * is never a good idea, and this doesn't even compile for my interpreter
-#from .utlc import *
-#from .datasets import *
-=======
 # Listing everything, because "'import *' not allowed with 'from .'"
 from .utlc import (
         get_constant,
@@ -25,5 +20,4 @@
         nonzero_features,
         BatchIterator,
         blend,
-        )
->>>>>>> e519f594
+        )