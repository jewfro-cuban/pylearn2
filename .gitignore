--- conflicted
+++ resolved
@@ -21,10 +21,6 @@
 #Don't track Pycharm .idea folder
 .idea
 
-<<<<<<< HEAD
-#Don't track anybody's pylintrc file
-pylintrc
-=======
 # Don't track pylint users' pylintrc files
 pylintrc
 
@@ -33,5 +29,4 @@
 
 # Don't track setuptools directories
 /build/
-/pylearn2.egg-info/
->>>>>>> 58a217a5
+/pylearn2.egg-info/